# Overlay_dynamique.py
# GPX -> Vidéo avec carte fond (StaticMap), zoom 1..12 avec centre/zoom explicites,
# emprise large fiable (WebMercator), durée par défaut 20s.

import math
import os
from datetime import datetime, timedelta
import sys, time
import threading
import imageio.v2 as imageio

import gpxpy
import numpy as np
import pytz
from PIL import Image, ImageDraw, ImageFont, ImageTk
from scipy.interpolate import UnivariateSpline
import xml.etree.ElementTree as ET  # <-- ajouté pour lire la FC dans les extensions GPX

class TileFetchError(Exception):
    """Erreur bloquante lors du téléchargement de tuiles."""
    pass


# --- Tuiles/cartes (optionnel) ---
try:
    from staticmap import StaticMap  # type: ignore
    STATICMAP_AVAILABLE = True
except Exception:
    STATICMAP_AVAILABLE = False

# --- Styles de cartes disponibles ---
MAP_TILE_SERVERS = {
    "Aucun": None,
    "OpenStreetMap": "https://tile.openstreetmap.org/{z}/{x}/{y}.png",
    "Satellite ESRI": "https://server.arcgisonline.com/ArcGIS/rest/services/World_Imagery/MapServer/tile/{z}/{y}/{x}",
    "CyclOSM (FR)": "https://a.tile-cyclosm.openstreetmap.fr/cyclosm/{z}/{x}/{y}.png",
    "CyclOSM Forest": "https://a.tile.opentopomap.org/{z}/{x}/{y}.png",
    "OpenSnowMap": "https://tiles.opensnowmap.org/pistes/{z}/{x}/{y}.png",
    
}

# Zoom maximal supporté par chaque fournisseur de tuiles
MAX_ZOOM = {
    "OpenStreetMap": 19,
    "Satellite ESRI": 19,
    "CyclOSM (FR)": 19,
    "CyclOSM Forest": 17,
    "OpenSnowMap": 18,
}

# --- Réglages géométrie et apparence ---
DEFAULT_RESOLUTION = (1920, 1080)
DEFAULT_FPS = 25
DEFAULT_FONT_PATH = "arial.ttf"
DEFAULT_CLIP_DURATION_SECONDS = 5

# Couleurs par défaut
BG_COLOR = (0, 0, 0)
PATH_COLOR = (200, 200, 200)
CURRENT_PATH_COLOR = (255, 255, 255)
CURRENT_POINT_COLOR = (255, 0, 0)
TEXT_COLOR = (255, 255, 255)
GAUGE_BG_COLOR = (30, 30, 30)

FONT_SIZE_LARGE = 40
FONT_SIZE_MEDIUM = 20
GRAPH_FONT_SCALE = 0.7
MIN_GRAPH_FONT_SIZE = 4
MARGIN = 10
GRAPH_PADDING = 100

# Intervalle fixe pour le graphe d'allure (min/km)
PACE_GRAPH_MIN = 2.0
PACE_GRAPH_MAX = 8.0
<<<<<<< HEAD
# Durée de lissage (secondes) appliquée aux données d'allure
PACE_SMOOTHING_SECONDS = 5.0
=======
>>>>>>> 4e65776b

LEFT_COLUMN_WIDTH = 480
RIGHT_COLUMN_X = 1500
RIGHT_COLUMN_WIDTH = 400
MAP_HEIGHT_DEFAULT = 480
MAP_BOTTOM = MARGIN + MAP_HEIGHT_DEFAULT
COMPASS_HEIGHT = 70
COMPASS_Y = 1000
INFO_LINES_COUNT = 6
INFO_LINE_SPACING = FONT_SIZE_LARGE + 10
INFO_TEXT_HEIGHT = INFO_LINES_COUNT * INFO_LINE_SPACING
INFO_TEXT_Y = 450
GAUGE_BASE_Y = 900


def compute_graph_font_size(medium_size: int) -> int:
    """Calcule une taille de police dédiée aux graphiques, réduite d'environ 30 %."""

    scaled_size = int(medium_size * GRAPH_FONT_SCALE)
    return max(MIN_GRAPH_FONT_SIZE, scaled_size)

DEFAULT_ELEMENT_CONFIGS = {
    "Carte": {
        "visible": True,
        "x": MARGIN,
        "y": MARGIN,
        "width": 300,
        "height": 300,
    },
    "Profil Altitude": {
        "visible": True,
        "x": RIGHT_COLUMN_X,
        "y": 400,
        "width": RIGHT_COLUMN_WIDTH,
        "height": 130,
    },
    "Profil Vitesse": {
        "visible": True,
        "x": RIGHT_COLUMN_X,
        "y": 600,
        "width": RIGHT_COLUMN_WIDTH,
        "height": 100,
    },
    # --- AJOUTS : profils Allure & Cardio ---
    "Profil Allure": {
        "visible": True,
        "x": RIGHT_COLUMN_X,
        "y": 750,
        "width": RIGHT_COLUMN_WIDTH,
        "height": 100,
    },
    "Profil Cardio": {
        "visible": True,
        "x": RIGHT_COLUMN_X,
        "y": 920,
        "width": RIGHT_COLUMN_WIDTH,
        "height": 100,
    },
    "Jauge Vitesse Circulaire": {
        "visible": False,
        "x": 60,
        "y": 1010,
        "width": 300,
        "height": 50,
    },
    "Jauge Vitesse Linéaire": {
        "visible": True,
        "x": 705,
        "y": 936,
        "width": 500,
        "height": 30,
    },
    "Compteur de vitesse": {
        "visible": True,
        "x": MARGIN,
        "y": GAUGE_BASE_Y,
        "width": 400,
        "height": 160,
    },
    "Boussole (ruban)": {
        "visible": True,
        "x": 704,
        "y": -100,
        "width": 513,  # largeur personnalisée du ruban
        "height": 70,
    },
    # Augmente la hauteur pour accueillir Allure, FC et Pente
    "Infos Texte": {
        "visible": True,
        "x": MARGIN,
        "y": INFO_TEXT_Y,
        "width": 368,
        "height": INFO_TEXT_HEIGHT,  # 6 lignes : Vitesse, Altitude, Heure, Pente, Allure, FC
    },
}

# ---------- Utils GPX & maths ----------

def rgb_to_hex(rgb_tuple):
    if isinstance(rgb_tuple, str) and rgb_tuple.startswith("#"):
        return rgb_tuple
    try:
        r, g, b = rgb_tuple
        return f"#{int(r):02x}{int(g):02x}{int(b):02x}"
    except Exception:
        return "#000000"

def hex_to_rgb(value):
    if isinstance(value, tuple):
        return value
    value = value.lstrip('#')
    lv = len(value)
    return tuple(int(value[i:i + lv // 3], 16) for i in range(0, lv, lv // 3))

def darken_color(color, factor=0.7):
    r, g, b = hex_to_rgb(color)
    return (int(r * factor), int(g * factor), int(b * factor))

def haversine(lat1: float, lon1: float, lat2: float, lon2: float) -> float:
    R = 6371000
    phi1, phi2 = map(math.radians, [lat1, lat2])
    dphi = math.radians(lat2 - lat1)
    dlambda = math.radians(lon2 - lon1)
    a = math.sin(dphi / 2) ** 2 + math.cos(phi1) * math.cos(phi2) * math.sin(dlambda / 2) ** 2
    return R * 2 * math.atan2(math.sqrt(a), math.sqrt(1 - a))


def haversine_np(lat1, lon1, lat2, lon2):
    """Vectorized haversine (arrays in degrees)."""
    R = 6371000.0
    lat1 = np.radians(lat1)
    lat2 = np.radians(lat2)
    dlat = lat2 - lat1
    dlon = np.radians(lon2 - lon1)
    a = np.sin(dlat / 2) ** 2 + np.cos(lat1) * np.cos(lat2) * np.sin(dlon / 2) ** 2
    return R * 2 * np.arctan2(np.sqrt(a), np.sqrt(1 - a))

def parse_gpx(filepath: str):
    points = []
    gpx_start_time = None
    gpx_end_time = None
    try:
        with open(filepath, "r", encoding="utf-8") as f:
            gpx = gpxpy.parse(f)

        points_iter = (
            pt
            for track in gpx.tracks
            for segment in track.segments
            for pt in segment.points
        )
        for point in points_iter:
            if (
                point.time
                and point.latitude is not None
                and point.longitude is not None
                and point.elevation is not None
            ):
                hr_val = None
                for ext in getattr(point, "extensions", []):
                    hr_node = ext.find('.//{*}hr')
                    if hr_node is not None and hr_node.text:
                        hr_val = float(hr_node.text.strip())
                        break
                points.append(
                    {
                        "time": point.time,
                        "lat": point.latitude,
                        "lon": point.longitude,
                        "ele": point.elevation,
                        "hr": hr_val,
                    }
                )
        if points:
            gpx_start_time = points[0]["time"]
            gpx_end_time = points[-1]["time"]
    except Exception as e:
        print(f"Erreur GPX: {e}")
        return [], None, None
    return points, gpx_start_time, gpx_end_time

def filter_points_by_time(points, start_time_str, duration_seconds, timezone_str):
    tz = pytz.timezone(timezone_str)
    start_time = tz.localize(datetime.fromisoformat(start_time_str))
    end_time = start_time + timedelta(seconds=duration_seconds)
    filtered = [pt for pt in points if start_time <= pt["time"].astimezone(tz) <= end_time]
    if len(filtered) < 2:
        raise ValueError("Pas assez de points GPX pour la plage horaire spécifiée.")
    return filtered, start_time, tz

def interpolate_data(times, data, interp_times, s: float = 0):
    unique_times, unique_indices = np.unique(times, return_index=True)
    unique_data = data[unique_indices]
    if len(unique_times) < 2:
        return np.interp(interp_times, times, data)
    k_value = min(3, len(unique_times) - 1)
    if k_value < 1:
        return np.full_like(interp_times, data[0] if len(data) > 0 else 0)
    spline = UnivariateSpline(unique_times, unique_data, k=k_value, s=s)
    return spline(interp_times)

# ---------- Lissage ----------

def smooth_series(values: np.ndarray, window_size: int) -> np.ndarray:
    """Lisse un signal 1D via moyenne glissante en ignorant les valeurs non finies."""

    arr = np.asarray(values, dtype=float)
    if arr.size == 0 or window_size <= 1:
        return arr.copy()

    if window_size > arr.size:
        window_size = arr.size
    if window_size > 1 and window_size % 2 == 0:
        window_size -= 1
    if window_size <= 1:
        return arr.copy()

    kernel = np.ones(window_size, dtype=float)
    finite_mask = np.isfinite(arr)
    weighted_sum = np.convolve(np.where(finite_mask, arr, 0.0), kernel, mode="same")
    weight_counts = np.convolve(finite_mask.astype(float), kernel, mode="same")

    smoothed = np.divide(
        weighted_sum,
        weight_counts,
        out=np.full(arr.shape, np.nan, dtype=float),
        where=weight_counts > 0,
    )
    return np.where(weight_counts > 0, smoothed, arr)

# ---------- Helpers Allure/FC ----------

def pace_min_per_km_from_speed_kmh(speed_kmh: float) -> float:
    """Allure (min/km) depuis vitesse (km/h). Retourne np.inf si vitesse très faible."""
    if speed_kmh is None or speed_kmh <= 0.05:
        return float('inf')
    return 60.0 / float(speed_kmh)

def format_pace_mmss(pace_min_per_km: float) -> str:
    """Formate allure en m:ss/km. Inf -> '—'."""
    if not np.isfinite(pace_min_per_km) or pace_min_per_km > 59:
        return "—"
    m = int(pace_min_per_km)
    s = int(round((pace_min_per_km - m) * 60))
    if s == 60:
        m += 1
        s = 0
    return f"{m}:{s:02d} /km"


def prepare_track_arrays(times_seconds, lats, lons, eles, hrs_raw, clip_duration, fps):
    """Pré-calcul des séries interpolées communes aux rendus."""
    dists = haversine_np(lats[:-1], lons[:-1], lats[1:], lons[1:])
    dt = np.diff(times_seconds)
    segment_speeds = np.where(dt > 0, (dists / dt) * 3.6, 0.0)
    if segment_speeds.size:
        speeds = np.insert(segment_speeds, 0, segment_speeds[0])
    else:
        speeds = np.array([0.0])

    total_frames = max(1, int(clip_duration * fps))
    interp_times = np.linspace(0.0, float(clip_duration), num=total_frames, endpoint=False)
    interp_lats = interpolate_data(times_seconds, lats, interp_times)
    interp_lons = interpolate_data(times_seconds, lons, interp_times)
    interp_eles = interpolate_data(times_seconds, eles, interp_times)
    interp_speeds = np.clip(
        interpolate_data(times_seconds, speeds, interp_times), 0.0, None
    )

    if len(interp_eles) > 1:
        dist_interp = haversine_np(interp_lats[:-1], interp_lons[:-1], interp_lats[1:], interp_lons[1:])
        elev_diff = np.diff(interp_eles)
        seg_slopes = np.where(dist_interp > 0, elev_diff / dist_interp, 0.0) * 100.0
        slopes = np.insert(seg_slopes, 0, seg_slopes[0] if seg_slopes.size else 0.0)
        if slopes.size >= 7:
            kernel = np.ones(7) / 7.0
            interp_slopes = np.convolve(slopes, kernel, mode="same")
        else:
            interp_slopes = slopes
    else:
        interp_slopes = np.zeros_like(interp_eles)

    interp_pace = np.where(interp_speeds > 0.05, 60.0 / interp_speeds, np.inf)
    if fps > 0 and interp_pace.size > 0:
        pace_window_frames = int(round(PACE_SMOOTHING_SECONDS * float(fps)))
        pace_window_frames = max(1, pace_window_frames)
        if pace_window_frames > 1:
            interp_pace = smooth_series(interp_pace, pace_window_frames)
    if np.isfinite(hrs_raw).sum() >= 2:
        mask = np.isfinite(hrs_raw)
        interp_hrs = interpolate_data(times_seconds[mask], hrs_raw[mask], interp_times)
    elif np.isfinite(hrs_raw).sum() == 1:
        val = float(hrs_raw[np.isfinite(hrs_raw)][0])
        interp_hrs = np.full_like(interp_times, val, dtype=float)
    else:
        interp_hrs = np.full_like(interp_times, np.nan, dtype=float)

    return {
        "total_frames": total_frames,
        "interp_times": interp_times,
        "interp_lats": interp_lats,
        "interp_lons": interp_lons,
        "interp_eles": interp_eles,
        "interp_speeds": interp_speeds,
        "interp_slopes": interp_slopes,
        "interp_pace": interp_pace,
        "interp_hrs": interp_hrs,
    }


def format_hms(seconds: int) -> str:
    """Format seconds into H:MM:SS."""
    return str(timedelta(seconds=int(max(0, seconds))))

def _norm_heading_deg(a: float) -> float:
    """Normalise un angle en degrés dans [0, 360)."""
    a = float(a)
    a = a % 360.0
    return a if a >= 0 else a + 360.0


# ---------- WebMercator helpers (clé pour une emprise fiable) ----------

MERCATOR_LAT_MAX = 85.05112878

def _clamp_lat(lat: float) -> float:
    return max(-MERCATOR_LAT_MAX, min(MERCATOR_LAT_MAX, lat))

def lonlat_to_pixel(lon: float, lat: float, zoom: int):
    """Coordonnées pixels monde (x,y) au zoom donné (tuile 256px)."""
    lat = _clamp_lat(lat)
    n = 256 * (2 ** zoom)
    x = (lon + 180.0) / 360.0 * n
    siny = math.sin(math.radians(lat))
    y = (0.5 - math.log((1 + siny) / (1 - siny)) / (4 * math.pi)) * n
    return x, y


def lonlat_to_pixel_np(lons, lats, zoom: int):
    """Vectorized lon/lat -> pixel conversion."""
    lats = np.clip(lats, -MERCATOR_LAT_MAX, MERCATOR_LAT_MAX)
    n = 256 * (2 ** zoom)
    xs = (lons + 180.0) / 360.0 * n
    siny = np.sin(np.radians(lats))
    ys = (0.5 - np.log((1 + siny) / (1 - siny)) / (4 * np.pi)) * n
    return xs, ys

def bbox_fit_zoom(width_px: int, height_px: int, lon_min, lat_min, lon_max, lat_max, padding_px: int = 0) -> int:
    """Renvoie le zoom entier max qui FAIT TENIR la bbox dans width/height (padding appliqué)."""
    width_in = max(1, width_px - 2 * padding_px)
    height_in = max(1, height_px - 2 * padding_px)
    # Recherche par dichotomie sur zoom [1..19]
    lo, hi = 1, 19
    best = 1
    while lo <= hi:
        z = (lo + hi) // 2
        x1, y1 = lonlat_to_pixel(lon_min, lat_min, z)
        x2, y2 = lonlat_to_pixel(lon_max, lat_max, z)
        dx = abs(x2 - x1)
        dy = abs(y2 - y1)
        if dx <= width_in and dy <= height_in:
            best = z  # on peut encore zoomer + (plus proche)
            lo = z + 1
        else:
            hi = z - 1
    return best

def zoom_level_ui_to_offset(level_ui: int) -> int:
    """Map 1..12 -> décalage de zoom par rapport à l'ajustement bbox. 8=0, 12=+4, 1=-7."""
    level_ui = max(1, min(12, int(level_ui)))
    return level_ui - 8

def make_static_map(width: int, height: int, url_template: str, max_zoom: int = 19):
    """Return a StaticMap instance with retry logic and zoom clamping."""
    from staticmap import StaticMap  # type: ignore

    class RetryingStaticMap(StaticMap):
        def __init__(self, *args, **kwargs):
            self.max_zoom = kwargs.pop("max_zoom", 19)
            super().__init__(*args, **kwargs)

        def get(self, url, **kwargs):
            # Récupération de tuile avec fallback CyclOSM -> OSM
            try:
                status, content = super().get(url, **kwargs)
            except Exception:
                status, content = 0, None

            if status != 200 and "tile-cyclosm.openstreetmap.fr" in url:
                for sub in "abc":
                    alt = url.replace("//a.tile-cyclosm", f"//{sub}.tile-cyclosm")
                    try:
                        status, content = super().get(alt, **kwargs)
                    except Exception:
                        status, content = 0, None
                    if status == 200:
                        break
                if status != 200:
                    alt = url.replace(
                        "a.tile-cyclosm.openstreetmap.fr/cyclosm",
                        "tile.openstreetmap.org",
                    )
                    try:
                        status, content = super().get(alt, **kwargs)
                    except Exception:
                        status, content = 0, None

            # ⛔️ FAIL-FAST : si statut <> 200, on lève tout de suite
            if status != 200:
                raise TileFetchError(f"Échec téléchargement tuile: {url}")

            return status, content

        def render(self, zoom, center=None):
            # On borne le zoom et on ne masque plus l’erreur
            zoom = min(zoom, self.max_zoom)
            try:
                return super().render(zoom=zoom, center=center)
            except TileFetchError:
                # Déjà une erreur explicite de tuile -> on propage
                raise
            except Exception as e:
                # On convertit toute autre erreur en TileFetchError
                raise TileFetchError(str(e)) from e

    return RetryingStaticMap(
        width,
        height,
        url_template=url_template,
        padding_x=0,
        padding_y=0,
        delay_between_retries=1,
        max_zoom=max_zoom,
    )


def render_base_map(width: int, height: int, map_style: str, zoom: int,
                    lon_c: float, lat_c: float, bg_c: tuple[int, int, int],
                    fail_on_tile_error: bool = True):
    """Render une carte de fond. Si fail_on_tile_error=True, lève TileFetchError si une tuile échoue."""
    if map_style == "Aucun" or not STATICMAP_AVAILABLE:
        from PIL import Image
        return Image.new("RGB", (width, height), bg_c)

    template = MAP_TILE_SERVERS.get(map_style) or MAP_TILE_SERVERS["OpenStreetMap"]
    max_zoom = MAX_ZOOM.get(map_style, MAX_ZOOM["OpenStreetMap"])
    center = (lon_c, _clamp_lat(lat_c))

    def _render_one(url_template):
        s = make_static_map(width, height, url_template, max_zoom=max_zoom)
        return s.render(zoom=zoom, center=center).convert("RGB")

    try:
        if isinstance(template, (list, tuple)):
            # couche de base
            base_img = _render_one(template[0]).convert("RGBA")
            # couches additionnelles
            for overlay_url in template[1:]:
                overlay_img = _render_one(overlay_url).convert("RGBA")
                base_img.paste(overlay_img, (0, 0), overlay_img)
            return base_img.convert("RGB")
        else:
            return _render_one(template)
    except Exception as e:
        if fail_on_tile_error:
            if not isinstance(e, TileFetchError):
                e = TileFetchError(str(e))
            raise e
        # Fallback facultatif (non utilisé si fail_on_tile_error=True)
        from PIL import Image
        return Image.new("RGB", (width, height), bg_c)

# ---------- Graph helpers ----------

def auto_speed_bounds(speeds: np.ndarray) -> tuple[float, float]:
    """Determine appropriate speed axis bounds based on observed speeds."""
    max_speed = float(np.max(speeds)) if speeds.size else 0.0
    if max_speed < 25:
        return 0.0, 25.0  # course à pied
    if max_speed < 80:
        return 0.0, 80.0  # vélo
    return 0.0, float(math.ceil(max_speed / 20.0) * 20.0)  # ski ou autres sports rapides

class GraphTransformer:
    def __init__(self, data_min: float, data_max: float, draw_area: dict):
        self.data_min, self.data_max = float(data_min), float(data_max)
        self.draw_x, self.draw_y, self.draw_width, self.draw_height = (
            draw_area["x"], draw_area["y"], draw_area["width"], draw_area["height"]
        )

    def to_xy(self, index: int, value: float, total_points: int):
        data_range = self.data_max - self.data_min
        x = self.draw_x + int(index / (total_points - 1) * self.draw_width) if total_points > 1 else self.draw_x
        y = self.draw_y + int((self.data_max - value) / (data_range + 1e-10) * self.draw_height)
        return (x, y)

def draw_graph(
    draw, path_coords, current_index, min_val, max_val, draw_area, font, title, unit,
    base_color, current_point_color, text_color, point_size: int = 4,
):
    # Graduations en ordonnée sous la courbe
    nb_ticks = 4
    for i in range(nb_ticks + 1):
        val = min_val + (max_val - min_val) * i / nb_ticks
        y = draw_area["y"] + int((max_val - val) / ((max_val - min_val) + 1e-10) * draw_area["height"])
        draw.line([(draw_area["x"], y), (draw_area["x"] + draw_area["width"], y)], fill=(80, 80, 80), width=1)
        val_str = f"{val:.0f}"
        text_bbox = draw.textbbox((0, 0), val_str, font=font)
        text_w = text_bbox[2] - text_bbox[0]
        text_h = text_bbox[3] - text_bbox[1]
        draw.text((draw_area["x"] - text_w - 10, y - text_h / 2), val_str, font=font, fill=text_color)
    future_color = darken_color(base_color, 0.8)
    draw.line(path_coords, fill=future_color, width=4)
    if current_index < len(path_coords):
        draw.line(path_coords[: current_index + 1], fill=base_color, width=5)
        current_xy = path_coords[current_index]
        draw.ellipse(
            (current_xy[0]-point_size, current_xy[1]-point_size, current_xy[0]+point_size, current_xy[1]+point_size),
            fill=current_point_color,
        )

    # Légendes min/max (entiers pour rester simple)
    draw.text((draw_area["x"], draw_area["y"] + draw_area["height"] + 10), f"Min {title}: {min_val:.0f} {unit}", font=font, fill=text_color)
    draw.text((draw_area["x"] + draw_area["width"] - 200, draw_area["y"] + draw_area["height"] + 10), f"Max {title}: {max_val:.0f} {unit}", font=font, fill=text_color)


def is_area_visible(area: dict | None) -> bool:
    """Retourne True si la zone est visible et possède des dimensions non nulles."""
    if not area:
        return False
    return bool(area.get("visible", False) and area.get("width", 0) > 0 and area.get("height", 0) > 0)


def create_graph_background_image(
    resolution: tuple[int, int],
    path_coords: list[tuple[int, int]],
    min_val: float,
    max_val: float,
    draw_area: dict,
    font,
    title: str,
    unit: str,
    base_color,
    text_color,
) -> Image.Image:
    """Crée une image transparente contenant axes, graduations et courbe complète."""

    bg_img = Image.new("RGBA", resolution, (0, 0, 0, 0))
    if not is_area_visible(draw_area):
        return bg_img

    draw = ImageDraw.Draw(bg_img)

    x0 = int(draw_area.get("x", 0))
    y0 = int(draw_area.get("y", 0))
    width = int(draw_area.get("width", 0))
    height = int(draw_area.get("height", 0))

    nb_ticks = 4
    for i in range(nb_ticks + 1):
        val = min_val + (max_val - min_val) * i / nb_ticks
        y = y0 + int((max_val - val) / ((max_val - min_val) + 1e-10) * height)
        draw.line([(x0, y), (x0 + width, y)], fill=(80, 80, 80), width=1)
        val_str = f"{val:.0f}"
        text_bbox = draw.textbbox((0, 0), val_str, font=font)
        text_w = text_bbox[2] - text_bbox[0]
        text_h = text_bbox[3] - text_bbox[1]
        draw.text((x0 - text_w - 10, y - text_h / 2), val_str, font=font, fill=text_color)

    future_color = darken_color(base_color, 0.8)
    if len(path_coords) >= 2:
        draw.line(path_coords, fill=future_color, width=4)
    elif len(path_coords) == 1:
        cx, cy = path_coords[0]
        draw.ellipse((cx - 1, cy - 1, cx + 1, cy + 1), fill=future_color)

    text_y = y0 + height + 10
    draw.text((x0, text_y), f"Min {title}: {min_val:.0f} {unit}", font=font, fill=text_color)
    draw.text((x0 + width - 200, text_y), f"Max {title}: {max_val:.0f} {unit}", font=font, fill=text_color)

    return bg_img


def draw_graph_progress_overlay(
    draw: ImageDraw.ImageDraw,
    path_coords: list[tuple[int, int]],
    current_index: int,
    base_color,
    current_point_color,
    point_size: int = 4,
) -> None:
    """Dessine la portion courante et le point actuel sur un graphe pré-dessiné."""

    if not path_coords:
        return

    idx = max(0, min(current_index, len(path_coords) - 1))
    if idx >= 1:
        draw.line(path_coords[: idx + 1], fill=base_color, width=5)

    cx, cy = path_coords[idx]
    draw.ellipse((cx - point_size, cy - point_size, cx + point_size, cy + point_size), fill=current_point_color)


def prepare_graph_layers(
    resolution: tuple[int, int],
    font,
    text_color,
    point_color,
    graph_specs: list[tuple[dict, list[tuple[int, int]], float, float, str, str, tuple[int, int, int]]],
) -> list[dict]:
    """Prépare les couches de graphes (fond pré-rendu + méta-données)."""

    layers: list[dict] = []
    for area, path_coords, min_val, max_val, title, unit, base_color in graph_specs:
        if not is_area_visible(area):
            continue
        background = create_graph_background_image(
            resolution,
            path_coords,
            min_val,
            max_val,
            area,
            font,
            title,
            unit,
            base_color,
            text_color,
        )
        layers.append(
            {
                "area": area,
                "path": path_coords,
                "min": min_val,
                "max": max_val,
                "title": title,
                "unit": unit,
                "base_color": base_color,
                "point_color": point_color,
                "background": background,
                "point_size": 4,
            }
        )
    return layers

def draw_circular_speedometer(draw, speed, speed_min, speed_max, draw_area, font, gauge_bg_color, text_color):
    x0, y0 = draw_area["x"], draw_area["y"]
    w, h = draw_area["width"], draw_area["height"]
    radius = min(w / 2.0, h) - 5
    cx = x0 + w / 2.0
    cy = y0 + h - 10
    bbox = [cx - radius, cy - radius, cx + radius, cy + radius]
    draw.arc(bbox, start=180, end=360, fill=gauge_bg_color, width=12)
    fraction = 0.0 if speed_max <= speed_min else (speed - speed_min) / (speed_max - speed_min)
    fraction = max(0.0, min(1.0, fraction))
    col = (0, 255, 0) if fraction < 0.33 else ((255, 255, 0) if fraction < 0.66 else (255, 0, 0))
    draw.arc(bbox, start=180.0, end=180.0 + fraction * 180.0, fill=col, width=12)
    speed_text = f"{speed:.0f}"
    text_bbox = draw.textbbox((0, 0), speed_text, font=font)
    text_w = text_bbox[2] - text_bbox[0]; text_h = text_bbox[3] - text_bbox[1]
    draw.text((cx - text_w/2, y0 + (h - text_h)/2 - 10), speed_text, font=font, fill=text_color)

def draw_linear_speedometer(draw, speed, speed_min, speed_max, draw_area, font, gauge_bg_color, text_color):
    x, y = draw_area["x"], draw_area["y"]
    w, h = draw_area["width"], draw_area["height"]
    draw.rectangle([x, y, x + w, y + h], outline=gauge_bg_color, width=2)
    fraction = 0.0 if speed_max <= speed_min else (speed - speed_min) / (speed_max - speed_min)
    fraction = max(0.0, min(1.0, fraction))
    col = (0, 255, 0) if fraction < 0.33 else ((255, 255, 0) if fraction < 0.66 else (255, 0, 0))
    fill_w = int(w * fraction)
    draw.rectangle([x, y, x + fill_w, y + h], fill=col)
    speed_text = f"{speed:.0f} km/h"
    text_bbox = draw.textbbox((0, 0), speed_text, font=font)
    text_w = text_bbox[2] - text_bbox[0]; text_h = text_bbox[3] - text_bbox[1]
    draw.text((x + w/2 - text_w/2, y - h*2 - text_h/2), speed_text, font=font, fill=text_color)

def draw_digital_speedometer(draw, speed, speed_min, speed_max, draw_area, font, gauge_bg_color, text_color):
    """
    Compteur demi-cercle sans fond, avec décimation adaptative.
    - Ticks mineurs/majeurs
    - Libellés majeurs horizontaux (droits)
    - Aiguille rouge + pivot blanc
    - Les deux dernières valeurs majeures en rouge
    """
    import math

    # --- Réglage: laisser les libellés droits (horizontaux) ---
    ROTATE_LABELS = False

    x0, y0 = draw_area["x"], draw_area["y"]
    w, h = draw_area["width"], draw_area["height"]

    pad = 6
    radius = max(1.0, min(w / 2.0, h) - pad)
    cx = x0 + w / 2.0
    cy = y0 + h - pad

    if speed_max <= speed_min:
        return
    speed_clamped = max(speed_min, min(speed_max, speed))
    span = float(speed_max - speed_min)

    # Pas initiaux
    candidate_maj = [5, 10, 20, 25, 50]
    major_step = min(candidate_maj, key=lambda s: abs((span / s) - round(span / s)))
    if span / major_step > 16:
        major_step *= 2
    if span / major_step < 6:
        major_step = max(5, major_step // 2) if major_step >= 10 else major_step
    minor_step = max(1, major_step // 5)

    # Deux dernières majeures en rouge
    last_major_1 = (speed_max // major_step) * major_step
    last_major_2 = last_major_1 - major_step
    red_values = {last_major_1, last_major_2}
    RED = (255, 0, 0)

    def value_to_angle(val: float) -> float:
        frac = (val - speed_min) / span
        frac = max(0.0, min(1.0, frac))
        return 180.0 + 180.0 * frac

    tick_len_major = radius * 0.16
    tick_len_minor = radius * 0.09
    tick_w_major = 3
    tick_w_minor = 2

    # Mesure texte approx
    try:
        tb0 = draw.textbbox((0, 0), "000", font=font)
        approx_label_w = tb0[2] - tb0[0]
        approx_label_h = tb0[3] - tb0[1]
    except Exception:
        approx_label_w, approx_label_h = 20, 12

    # Espacement minimal (en px) → saut régulier
    def px_to_theta(px: float) -> float:
        return px / max(radius, 1.0)

    min_px_minor = 6.0
    min_px_major_tick = 10.0
    min_px_label = max(approx_label_w * 1.1, 18.0)

    theta_min_minor = px_to_theta(min_px_minor)
    theta_min_major_tick = px_to_theta(min_px_major_tick)
    theta_min_label = px_to_theta(min_px_label)

    theta_per_minor = math.pi * (minor_step / span) if span > 0 else math.inf
    theta_per_major = math.pi * (major_step / span) if span > 0 else math.inf

    skip_minor = max(1, int(math.ceil(theta_min_minor / max(theta_per_minor, 1e-9))))
    skip_major_tick = max(1, int(math.ceil(theta_min_major_tick / max(theta_per_major, 1e-9))))
    skip_label = max(1, int(math.ceil(theta_min_label / max(theta_per_major, 1e-9))))

    # --- Ticks ---
    v = math.floor(speed_min / minor_step) * minor_step
    if v < speed_min:
        v += minor_step

    idx_minor = 0
    while v <= speed_max + 1e-6:
        is_major = (v % major_step == 0)
        draw_this = False
        if is_major:
            if v in red_values:
                draw_this = True
            else:
                draw_this = (int((v - speed_min) / major_step + 0.5) % skip_major_tick == 0)
        else:
            draw_this = (idx_minor % skip_minor == 0)

        if draw_this:
            ang = math.radians(value_to_angle(v))
            L = tick_len_major if is_major else tick_len_minor
            ww = tick_w_major if is_major else tick_w_minor
            col = RED if (is_major and v in red_values) else text_color

            x1 = cx + (radius - L) * math.cos(ang)
            y1 = cy + (radius - L) * math.sin(ang)
            x2 = cx + (radius - 2) * math.cos(ang)
            y2 = cy + (radius - 2) * math.sin(ang)
            draw.line([(x1, y1), (x2, y2)], fill=col, width=ww)

        idx_minor += 1
        v += minor_step

    # --- Libellés majeurs (droits) ---
    v = math.floor(speed_min / major_step) * major_step
    if v < speed_min:
        v += major_step

    idx_major = 0
    while v <= speed_max + 1e-6:
        force_show = (v in red_values)
        if force_show or (idx_major % skip_label == 0):
            ang_deg = value_to_angle(v)
            ang = math.radians(ang_deg)
            label = f"{int(v)}"

            try:
                tb = draw.textbbox((0, 0), label, font=font)
                tw = tb[2] - tb[0]
                th = tb[3] - tb[1]
            except Exception:
                tw, th = approx_label_w, approx_label_h

            # Légèrement plus à l'extérieur pour ne pas toucher le tick
            r_text = radius - tick_len_major - th * 0.35
            tx = cx + r_text * math.cos(ang) - tw / 2
            ty = cy + r_text * math.sin(ang) - th / 2
            col = RED if force_show else text_color

            if ROTATE_LABELS:
                # (Optionnel) suivre la courbure comme avant
                try:
                    from PIL import Image, ImageDraw as PILImageDraw  # type: ignore
                    canv_w = int(tw * 2)
                    canv_h = int(th * 2)
                    tmp = Image.new("RGBA", (canv_w, canv_h), (0, 0, 0, 0))
                    td = PILImageDraw.Draw(tmp)
                    td.text(((canv_w - tw) / 2, (canv_h - th) / 2), label, font=font, fill=col)
                    rot = ang_deg + 90.0
                    tmp = tmp.rotate(rot, resample=Image.BICUBIC, expand=True)
                    paste_x = int(tx - (tmp.width - tw) / 2)
                    paste_y = int(ty - (tmp.height - th) / 2)
                    base = getattr(draw, "_image", None) or getattr(draw, "im", None)
                    if base is not None and hasattr(base, "paste"):
                        base.paste(tmp, (paste_x, paste_y), tmp)
                    else:
                        draw.text((tx, ty), label, font=font, fill=col)
                except Exception:
                    draw.text((tx, ty), label, font=font, fill=col)
            else:
                # DROIT (horizontal)
                draw.text((tx, ty), label, font=font, fill=col)

        idx_major += 1
        v += major_step
    # --- Affichage du texte de la vitesse courante ---
    speed_text = f"{int(speed_clamped)}"
    try:
        tb = draw.textbbox((0, 0), speed_text, font=font)
        tw = tb[2] - tb[0]
        th = tb[3] - tb[1]
    except Exception:
        tw, th = 30, 16

    # Position : centré sur le pivot, mais au-dessus
    tx = cx - tw / 2
    ty = cy - radius * 0.25 - th / 2  # "0.25" règle la hauteur relative

    draw.text((tx, ty), speed_text, font=font, fill=text_color)

    # --- Aiguille + pivot ---
    ang = math.radians(value_to_angle(speed_clamped))
    needle_r = radius - 2
    nx = cx + needle_r * math.cos(ang)
    ny = cy + needle_r * math.sin(ang)
    draw.line([(cx, cy), (nx, ny)], fill=RED, width=3)
    pivot_r = max(3, int(radius * 0.04))
    draw.ellipse([cx - pivot_r, cy - pivot_r, cx + pivot_r, cy + pivot_r], fill=(255, 255, 255))

def draw_info_text(draw, speed, altitude, slope, current_time, draw_area, font, tz, text_color):
    display_time = current_time.astimezone(tz).strftime("%H:%M:%S")
    draw.text((draw_area["x"], draw_area["y"]), f"Vitesse : {speed:.0f} km/h", font=font, fill=text_color)
    draw.text((draw_area["x"], draw_area["y"] + FONT_SIZE_LARGE + 10), f"Altitude : {altitude:.0f} m", font=font, fill=text_color)
    draw.text((draw_area["x"], draw_area["y"] + 2 * (FONT_SIZE_LARGE + 10)), f"Heure : {display_time}", font=font, fill=text_color)
    draw.text((draw_area["x"], draw_area["y"] + 3 * (FONT_SIZE_LARGE + 10)), f"Pente : {slope:.1f} %", font=font, fill=text_color)

# --- AJOUT : texte allure & FC (dessiné sous les 3 lignes existantes) ---
def draw_pace_hr_text(draw, pace_minpk, hr_bpm, draw_area, font, text_color):
    y0 = draw_area["y"] + 4 * (FONT_SIZE_LARGE + 10)
    pace_txt = format_pace_mmss(pace_minpk)
    hr_txt = "—" if hr_bpm is None or not np.isfinite(hr_bpm) else f"{hr_bpm:.0f} bpm"
    draw.text((draw_area["x"], y0), f"Allure : {pace_txt}", font=font, fill=text_color)
    draw.text((draw_area["x"], y0 + (FONT_SIZE_LARGE + 10)), f"FC : {hr_txt}", font=font, fill=text_color)

def draw_north_arrow(img, map_area, rotation_deg, color):
    size = 40
    arrow_img = Image.new("RGBA", (size, size), (0, 0, 0, 0))
    adraw = ImageDraw.Draw(arrow_img)
    adraw.ellipse((0, 0, size - 1, size - 1), outline=color, width=3)
    adraw.polygon(
        [(size / 2, size * 0.2), (size * 0.35, size * 0.6), (size * 0.65, size * 0.6)],
        fill=color,
    )
    arrow_img = arrow_img.rotate(
        -rotation_deg, resample=Image.BICUBIC, center=(size / 2, size / 2)
    )
    pos_x = map_area["x"] + map_area["width"] - size - 10
    pos_y = map_area["y"] + 10
    img.paste(arrow_img, (int(pos_x), int(pos_y)), arrow_img)

def draw_compass_tape(draw, heading_deg: float, area: dict, font,
                      text_color,
                      bg_color=None,
                      tick_color=(230, 230, 230),
                      center_color=(255, 80, 80),
                      stretch_x: float = 2.8,      # étirement horizontal (plus large)
                      gap_above: int = -220,          # espace entre l'arc et le trait rouge
                      marker_len: int = 70         # longueur du trait rouge
                      ):
    """
    Demi-rose tournée 90° anti-horaire, TEXTES HORIZONTAUX.
    - Ellipse élargie via stretch_x (>1).
    - Ticks: 1°, 5°, 15° (labels tous les 15°).
    - Marqueur: TRAIT ROUGE vertical juste au-dessus de l'arc (pas de label).
    """
    import math

    # ---- Réglages visuels ----
    total_span_deg = 120.0
    arc_span_deg   = 120.0
    arc_width      = 6
    small_len      = 8
    mid_len        = 14
    big_len        = 22
    label_gap      = 8

    # ---- Zone ----
    x, y, w, h = area["x"], area["y"], area["width"], area["height"]
    if w <= 0 or h <= 0:
        return

    # Centre sous la zone pour courbure vers le haut
    cx = x + w / 2.0
    cy = y + h + 6

    # Rayon de base puis ellipse (rx, ry)
    r_base = min(w / 2.0 - 4, h * 1.15)
    if r_base <= 8:
        return
    rx = r_base * stretch_x
    ry = r_base

    # Rotation géométrique globale (CCW)
    ROT = -90.0

    # Arc en coordonnées PIL
    arc_start = 180.0 - arc_span_deg / 2.0
    arc_end   = 180.0 + arc_span_deg / 2.0
    arc_start_r = arc_start + ROT
    arc_end_r   = arc_end   + ROT

    # BBox de l'ellipse et dessin de l'arc
    bbox = [cx - rx, cy - ry, cx + rx, cy + ry]
    draw.arc(bbox, start=arc_start_r, end=arc_end_r, fill=tick_color, width=arc_width)

    # Utilitaires
    def _norm(a):
        a = float(a) % 360.0
        return a if a >= 0 else a + 360.0

    def label_for(d_int: int) -> str:
        d_int = int(_norm(d_int))
        return {0: "N", 90: "E", 180: "S", 270: "O"}.get(d_int, f"{d_int}")

    hdg = _norm(heading_deg)

    # map degré -> angle logique (valeurs plus grandes à GAUCHE)
    def deg_to_theta(d):
        delta = ((d - hdg + 540) % 360) - 180
        if abs(delta) > (total_span_deg / 2.0) + 0.5:
            return None
        k = (delta + total_span_deg / 2.0) / total_span_deg
        k = 1.0 - k
        return arc_start + k * (arc_end - arc_start)

    # coordonnées sur l'ellipse (en tenant compte de la rotation d'affichage)
    def xy_on_ellipse(theta_deg, radius_add=0.0):
        theta_r = math.radians(theta_deg + ROT)
        rx_eff = rx + radius_add * (rx / r_base)
        ry_eff = ry + radius_add * (ry / r_base)
        return (cx + rx_eff * math.cos(theta_r),
                cy + ry_eff * math.sin(theta_r))

    # --- Ticks + labels 15° ---
    start_d = int(math.floor(hdg - total_span_deg / 2.0)) - 1
    end_d   = int(math.ceil(hdg + total_span_deg / 2.0)) + 1

    for d in range(start_d, end_d + 1):
        theta = deg_to_theta(d)
        if theta is None:
            continue
        dd = int(_norm(d))

        if dd % 15 == 0:
            tlen = big_len; width = 2
        elif dd % 5 == 0:
            tlen = mid_len; width = 2
        else:
            tlen = small_len; width = 1

        # graduation
        x1, y1 = xy_on_ellipse(theta, radius_add = -arc_width * 0.5)
        x2, y2 = xy_on_ellipse(theta, radius_add = -arc_width * 0.5 + tlen)
        draw.line([(x1, y1), (x2, y2)], fill=tick_color, width=width)

        # label 15° (texte horizontal)
        if dd % 15 == 0:
            lab = label_for(dd)
            tx, ty = xy_on_ellipse(theta, radius_add = -arc_width * 0.5 + tlen + label_gap)
            tb = draw.textbbox((0, 0), lab, font=font)
            lw, lh = tb[2] - tb[0], tb[3] - tb[1]
            draw.text((tx - lw / 2, ty - lh / 2), lab, font=font, fill=text_color)

    # --- TRAIT ROUGE vertical juste au-dessus de l'arc ---
    # Bord supérieur de l'ellipse + demi-épaisseur de trait de l'arc
    y_top_arc_outer = (cy - ry) - arc_width * 0.5
    y1 = y_top_arc_outer - gap_above           # point le plus proche de l'arc
    y2 = y1 - marker_len                       # vers le haut
    draw.line([(cx, y2), (cx, y1)], fill=center_color, width=4)

def generate_preview_image(resolution, font_path, element_configs, color_configs=None) -> Image.Image:
    bg_c = (color_configs.get("background", rgb_to_hex(BG_COLOR)) if color_configs else rgb_to_hex(BG_COLOR))
    grid_color = (50, 50, 50)
    img = Image.new("RGB", resolution, bg_c)
    draw = ImageDraw.Draw(img)
    try:
        font_display = ImageFont.truetype(font_path, 16)
    except IOError:
        font_display = ImageFont.load_default()
    grid_spacing = 50
    width, height = resolution
    for x_grid in range(0, width, grid_spacing):
        draw.line([(x_grid, 0), (x_grid, height)], fill=grid_color, width=1)
        draw.text((x_grid + 5, 5), str(x_grid), font=font_display, fill=grid_color)
    for y_grid in range(0, height, grid_spacing):
        draw.line([(0, y_grid), (width, y_grid)], fill=grid_color, width=1)
        draw.text((5, y_grid + 5), str(y_grid), font=font_display, fill=grid_color)
    for element_name, config in element_configs.items():
        if config.get("visible"):
            x, y, w, h = config["x"], config["y"], config["width"], config["height"]
            draw.rectangle([x, y, x + w, y + h], outline=(0, 150, 255), width=3)
            try:
                text_bbox = draw.textbbox((0, 0), element_name, font=font_display)
                text_x = x + (w - (text_bbox[2] - text_bbox[0])) // 2
                text_y = y + (h - (text_bbox[3] - text_bbox[1])) // 2
                draw.text((text_x, text_y), element_name, font=font_display, fill=(255, 255, 0))
            except Exception:
                pass
    return img

# ---------- Génération vidéo (zoom 1..12 avec emprise fiable) ----------

def generate_gpx_video(
    gpx_filename,
    output_filename,
    start_offset,
    clip_duration,
    fps,
    resolution,
    font_path,
    element_configs,
    color_configs=None,
    map_style: str = "CyclOSM (FR)",
    zoom_level_ui: int = 8,      # 1..12 (8 = ajusté)
    progress_callback=None,
) -> bool:
    # --- Config interne ---
    PATCH_FACTOR = 2.4
    MAX_LARGE_DIM = 4096
    VERTICAL_BIAS = 0.65

    # Polices & couleurs
    graph_font_size = compute_graph_font_size(FONT_SIZE_MEDIUM)
    try:
        font_large = ImageFont.truetype(font_path, FONT_SIZE_LARGE)
        font_medium = ImageFont.truetype(font_path, FONT_SIZE_MEDIUM)
        font_graph = ImageFont.truetype(font_path, graph_font_size)
    except IOError:
        font_large = ImageFont.load_default()
        font_medium = ImageFont.load_default()
        font_graph = ImageFont.load_default()

    bg_c = (color_configs.get("background", BG_COLOR) if color_configs else BG_COLOR)
    map_path_c = (color_configs.get("map_path", PATH_COLOR) if color_configs else PATH_COLOR)
    map_current_path_c = (color_configs.get("map_current_path", CURRENT_PATH_COLOR) if color_configs else CURRENT_PATH_COLOR)
    map_current_point_c = (color_configs.get("map_current_point", CURRENT_POINT_COLOR) if color_configs else CURRENT_POINT_COLOR)
    alt_path_c = (color_configs.get("graph_altitude", PATH_COLOR) if color_configs else PATH_COLOR)
    speed_path_c = (color_configs.get("graph_speed", PATH_COLOR) if color_configs else PATH_COLOR)
    pace_path_c = (color_configs.get("graph_pace", PATH_COLOR) if color_configs else PATH_COLOR)
    hr_path_c = (color_configs.get("graph_hr", PATH_COLOR) if color_configs else PATH_COLOR)
    graph_current_point_c = (color_configs.get("graph_current_point", CURRENT_POINT_COLOR) if color_configs else CURRENT_POINT_COLOR)
    text_c = (color_configs.get("text", TEXT_COLOR) if color_configs else TEXT_COLOR)
    gauge_bg_c = (color_configs.get("gauge_background", GAUGE_BG_COLOR) if color_configs else GAUGE_BG_COLOR)
    compass_area = element_configs.get("Boussole (ruban)", {})


    # GPX
    points, gpx_start, _ = parse_gpx(gpx_filename)
    if not points:
        print("Aucun point GPX.")
        return False
    try:
        if gpx_start is None:
            raise ValueError("Horodatage GPX invalide")
        tz = "Europe/Paris"
        start_time = gpx_start + timedelta(seconds=start_offset)
        start_str = start_time.astimezone(pytz.timezone(tz)).replace(tzinfo=None).isoformat()
        filtered_points, start_time, tz = filter_points_by_time(points, start_str, clip_duration, tz)
    except ValueError as e:
        print(f"Erreur: {e}")
        return False

    times_seconds = np.array([(pt["time"] - start_time).total_seconds() for pt in filtered_points], dtype=float)
    lats = np.array([pt["lat"] for pt in filtered_points], dtype=float)
    lons = np.array([pt["lon"] for pt in filtered_points], dtype=float)
    eles = np.array([pt["ele"] for pt in filtered_points], dtype=float)
    hrs_raw = np.array([ (pt.get("hr") if pt.get("hr") is not None else np.nan) for pt in filtered_points ], dtype=float)



    data = prepare_track_arrays(times_seconds, lats, lons, eles, hrs_raw, clip_duration, fps)

    total_frames = data["total_frames"]

    print(f"Génération de {total_frames} images…")
    t0 = time.time()
    report_every = max(1, int(fps))  # ~1 update/s

    def _progress(done: int):
        pct = int(done * 100 / total_frames) if total_frames else 100
        if progress_callback:
            progress_callback(pct)
        elif done == total_frames or (done % report_every == 0):
            elapsed = time.time() - t0
            fps_eff = (done / elapsed) if elapsed > 0 else 0.0
            eta = (total_frames - done) / fps_eff if fps_eff > 0 else 0.0
            sys.stdout.write(
                f"\rFrames {done}/{total_frames}  | {pct}%  | {fps_eff:.1f} fps  | ETA {eta:0.0f}s"
            )
            sys.stdout.flush()

    interp_times = data["interp_times"]
    interp_lats = data["interp_lats"]
    interp_lons = data["interp_lons"]
    interp_eles = data["interp_eles"]
    interp_speeds = data["interp_speeds"]
    interp_slopes = data["interp_slopes"]
    interp_pace = data["interp_pace"]
    interp_hrs = data["interp_hrs"]


    # Zones UI
    map_area = element_configs.get("Carte", {})
    elev_area = element_configs.get("Profil Altitude", {})
    speed_area = element_configs.get("Profil Vitesse", {})
    pace_area  = element_configs.get("Profil Allure", {})
    hr_area    = element_configs.get("Profil Cardio", {})
    gauge_circ_area = element_configs.get("Jauge Vitesse Circulaire", {})
    gauge_lin_area  = element_configs.get("Jauge Vitesse Linéaire", {})
    gauge_cnt_area  = element_configs.get("Compteur de vitesse", {})
    info_area  = element_configs.get("Infos Texte", {})

    mw = int(map_area.get("width", 0))
    mh = int(map_area.get("height", 0))
    if not map_area.get("visible", False) or mw <= 0 or mh <= 0:
        print("Zone carte non visible ou dimensions nulles.")
        return False

    # BBox brute & centre
    lat_min_raw = float(np.min(lats)); lat_max_raw = float(np.max(lats))
    lon_min_raw = float(np.min(lons)); lon_max_raw = float(np.max(lons))
    lat_c = (lat_min_raw + lat_max_raw) * 0.5
    lon_c = (lon_min_raw + lon_max_raw) * 0.5

    # Profils (altitude & vitesse)
    elev_min = float(np.min(interp_eles))
    elev_max = float(np.max(interp_eles))
    elev_tf = GraphTransformer(elev_min, elev_max, elev_area)
    elev_path = [elev_tf.to_xy(i, val, len(interp_eles)) for i, val in enumerate(interp_eles)]

    speed_min_val = float(np.min(interp_speeds))
    speed_max_val = float(np.max(interp_speeds))
    speed_min, speed_max = auto_speed_bounds(interp_speeds)

    speed_tf = GraphTransformer(speed_min, speed_max, speed_area)
    speed_path = [speed_tf.to_xy(i, val, len(interp_speeds)) for i, val in enumerate(interp_speeds)]

    # --- AJOUT : profils Allure & Cardio ---

    pace_min, pace_max = PACE_GRAPH_MIN, PACE_GRAPH_MAX
    pace_tf = GraphTransformer(pace_min, pace_max, pace_area if pace_area else {"x":0,"y":0,"width":1,"height":1})
    pace_path = [
        pace_tf.to_xy(
            i,
            (
                pace_max
                if not np.isfinite(val)
                else max(pace_min, min(float(val), pace_max))
            ),
            len(interp_pace),
        )
        for i, val in enumerate(interp_pace)
    ]


    has_hr = np.isfinite(interp_hrs).sum() >= 1
    if has_hr:
        hr_vals = interp_hrs[np.isfinite(interp_hrs)]
        hr_min, hr_max = float(np.min(hr_vals)), float(np.max(hr_vals))
    else:
        hr_min, hr_max = 0.0, 1.0
    hr_tf = GraphTransformer(hr_min, hr_max if hr_max > hr_min else (hr_min + 1.0), hr_area if hr_area else {"x":0,"y":0,"width":1,"height":1})
    hr_path = [hr_tf.to_xy(i, (val if np.isfinite(val) else hr_min), len(interp_hrs)) for i, val in enumerate(interp_hrs)]

    graph_specs = [
        (elev_area, elev_path, elev_min, elev_max, "Altitude", "m", alt_path_c),
        (speed_area, speed_path, speed_min_val, speed_max_val, "Vitesse", "km/h", speed_path_c),
        (pace_area, pace_path, pace_min, pace_max, "Allure", "min/km", pace_path_c),
    ]
    if has_hr:
        graph_specs.append((hr_area, hr_path, hr_min, hr_max, "FC", "bpm", hr_path_c))
    graph_layers = prepare_graph_layers(
        resolution,
        font_graph,
        text_c,
        graph_current_point_c,
        graph_specs,
    )

    try:

        writer = imageio.get_writer(output_filename, fps=fps, codec="libx264", macro_block_size=1)

        # Calcul du zoom de base (sur grande image), avec offset UI
        est_w = int(min(MAX_LARGE_DIM, mw * 6))
        est_h = int(min(MAX_LARGE_DIM, mh * 6))
        base_zoom = bbox_fit_zoom(est_w, est_h, lon_min_raw, lat_min_raw, lon_max_raw, lat_max_raw, padding_px=20)
        zoom = max(1, min(19, base_zoom + (zoom_level_ui - 8)))

        # Positions "monde" au zoom choisi
        xs_world, ys_world = lonlat_to_pixel_np(interp_lons, interp_lats, zoom)

        # Etendue, marge et image "large"
        x_min = float(np.min(xs_world)); x_max = float(np.max(xs_world))
        y_min = float(np.min(ys_world)); y_max = float(np.max(ys_world))
        track_w = x_max - x_min; track_h = y_max - y_min

        patch_w = int(math.ceil(mw * PATCH_FACTOR))
        patch_h = int(math.ceil(mh * PATCH_FACTOR))
        margin_x = patch_w // 2 + 64
        margin_y = patch_h // 2 + 64
        width_large  = int(min(MAX_LARGE_DIM, max(est_w, track_w + 2 * margin_x)))
        height_large = int(min(MAX_LARGE_DIM, max(est_h, track_h + 2 * margin_y)))

        # Coin haut-gauche de l'image "large" basé sur le centre du fond de carte
        cx, cy = lonlat_to_pixel(lon_c, lat_c, zoom)
        x0_world = cx - width_large / 2.0
        y0_world = cy - height_large / 2.0

        # Fond "large"
        try:
            base_map_img_large = render_base_map(
                width_large, height_large, map_style, zoom, lon_c, lat_c, bg_c, fail_on_tile_error=True
            )
        except Exception as e:
            print(f"Fond carte non dispo (dyn), fond uni utilisé: {e}")
            base_map_img_large = Image.new("RGB", (width_large, height_large), bg_c)

        # Trace dans le repère "large"
        x_full = xs_world - x0_world
        y_full = ys_world - y0_world
        global_xy = np.column_stack((np.rint(x_full).astype(int), np.rint(y_full).astype(int)))
        local_xy_buffer = np.empty_like(global_xy)

        # Tête lissée (pour rotation)
        if total_frames == 0:
            smoothed_angles = np.zeros(0, dtype=float)
        else:
            dx = np.zeros(total_frames, dtype=float)
            dy = np.zeros(total_frames, dtype=float)
            if total_frames > 1:
                dx[:-1] = np.diff(x_full)
                dy[:-1] = np.diff(y_full)
                dx[-1] = x_full[-1] - x_full[-2]
                dy[-1] = y_full[-1] - y_full[-2]
            headings = np.zeros(total_frames, dtype=float)
            non_zero = (np.abs(dx) > 1e-9) | (np.abs(dy) > 1e-9)
            headings[non_zero] = np.arctan2(dx[non_zero], -dy[non_zero])

            complex_raw = np.exp(1j * headings)
            win_sizes = np.clip((15 - interp_speeds).astype(int), 3, 15)
            half_windows = win_sizes // 2
            indices = np.arange(total_frames)
            start_idx = np.maximum(indices - half_windows, 0)
            end_idx = np.minimum(indices + half_windows + 1, total_frames)

            cumulative = np.concatenate(([0.0 + 0.0j], np.cumsum(complex_raw)))
            counts = (end_idx - start_idx).astype(float)
            counts[counts == 0] = 1.0
            averages = (cumulative[end_idx] - cumulative[start_idx]) / counts
            smoothed_angles = np.arctan2(averages.imag, averages.real)

        # Rendu images -> flux vidéo
        last_heading_deg = math.degrees(smoothed_angles[0]) if total_frames else 0.0

        for frame_idx in range(total_frames):
            frame_img = Image.new("RGB", resolution, bg_c)
            draw = ImageDraw.Draw(frame_img)

            # Patch centré sur le point courant
            xc = float(x_full[frame_idx]); yc = float(y_full[frame_idx])
            patch_left = int(round(xc - patch_w / 2.0))
            patch_top  = int(round(yc - patch_h / 2.0))
            patch_img = Image.new("RGB", (patch_w, patch_h), bg_c)

            src_left   = max(0, patch_left)
            src_top    = max(0, patch_top)
            src_right  = min(base_map_img_large.width,  patch_left + patch_w)
            src_bottom = min(base_map_img_large.height, patch_top  + patch_h)
            if src_right > src_left and src_bottom > src_top:
                crop = base_map_img_large.crop((src_left, src_top, src_right, src_bottom))
                dest_x = src_left - patch_left
                dest_y = src_top  - patch_top
                patch_img.paste(crop, (dest_x, dest_y))

            # Trace + progression + point (dans le patch)
            pdraw = ImageDraw.Draw(patch_img)
            np.subtract(global_xy[:, 0], patch_left, out=local_xy_buffer[:, 0])
            np.subtract(global_xy[:, 1], patch_top, out=local_xy_buffer[:, 1])
            local_xy_list = [(int(pt[0]), int(pt[1])) for pt in local_xy_buffer]
            pdraw.line(local_xy_list, fill=map_path_c, width=3)
            pdraw.line(local_xy_list[: frame_idx + 1], fill=map_current_path_c, width=4)
            cxp, cyp = local_xy_buffer[frame_idx]
            r = 6
            pdraw.ellipse((int(cxp - r), int(cyp - r), int(cxp + r), int(cyp + r)), fill=map_current_point_c)

            # Rotation patch (cadre fixe)
            speed_kmh = float(interp_speeds[frame_idx])
            desired_heading = math.degrees(smoothed_angles[frame_idx])
            if speed_kmh >= 4.0:
                diff = ((desired_heading - last_heading_deg + 180) % 360) - 180
                last_heading_deg += 0.1 * diff
            heading_deg = last_heading_deg
            patch_img = patch_img.rotate(
                heading_deg,
                resample=Image.BICUBIC,
                expand=False,
                center=(patch_w / 2.0, patch_h / 2.0),
            )

            # Recadrage EXACT viewport
            view_left = int(round(patch_w / 2.0 - mw / 2.0))
            view_top  = int(round(patch_h / 2.0 - VERTICAL_BIAS * mh))
            view = patch_img.crop((view_left, view_top, view_left + mw, view_top + mh))

            # Collage final
            frame_img.paste(view, (int(map_area.get("x", 0)), int(map_area.get("y", 0))))
            draw_north_arrow(frame_img, map_area, heading_deg, text_c)

            # Profils & infos
            for layer in graph_layers:
                frame_img.paste(layer["background"], (0, 0), layer["background"])
            for layer in graph_layers:
                draw_graph_progress_overlay(
                    draw,
                    layer["path"],
                    frame_idx,
                    layer["base_color"],
                    layer["point_color"],
                    layer["point_size"],
                )

            if gauge_circ_area.get("visible", False):
                draw_circular_speedometer(
                    draw,
                    float(interp_speeds[frame_idx]),
                    speed_min,
                    speed_max,
                    gauge_circ_area,
                    font_medium,
                    gauge_bg_c,
                    text_c,
                )
            if gauge_lin_area.get("visible", False):
                draw_linear_speedometer(
                    draw,
                    float(interp_speeds[frame_idx]),
                    speed_min,
                    speed_max,
                    gauge_lin_area,
                    font_medium,
                    gauge_bg_c,
                    text_c,
                )
            if gauge_cnt_area.get("visible", False):
                draw_digital_speedometer(
                    draw,
                    float(interp_speeds[frame_idx]),
                    speed_min,
                    speed_max,
                    gauge_cnt_area,
                    font_medium,
                    gauge_bg_c,
                    text_c,
                )
            # Boussole : cap courant
            if compass_area.get("visible", False):
                draw_compass_tape(draw, heading_deg, compass_area, font_medium, text_c)

            if info_area.get("visible", False):
                draw_info_text(draw,
                               float(interp_speeds[frame_idx]),
                               float(interp_eles[frame_idx]),
                               float(interp_slopes[frame_idx]),
                               start_time + timedelta(seconds=float(interp_times[frame_idx])),
                               info_area, font_medium, tz, text_c)
                # --- Texte Allure & FC supplémentaires ---
                pace_now = float(interp_pace[frame_idx])
                hr_now = float(interp_hrs[frame_idx]) if np.isfinite(interp_hrs[frame_idx]) else None
                draw_pace_hr_text(draw, pace_now, hr_now, info_area, font_medium, text_c)

            writer.append_data(np.array(frame_img))
            _progress(frame_idx + 1)


        writer.close()
        print("Vidéo générée avec succès!")
        return True

    except Exception as e:
        print(f"Erreur écriture vidéo: {e}")
        return False




# ---------- UI Tkinter ----------

import tkinter as tk
from tkinter import filedialog, messagebox, ttk, colorchooser

# ---------- Aperçu "1re frame" fidèle (mêmes paramètres que la vidéo) ----------
def render_first_frame_image(
    gpx_filename: str,
    start_offset: int,
    clip_duration: int,
    fps: int,
    resolution: tuple[int, int],
    font_path: str,
    element_configs: dict,
    color_configs: dict | None = None,
    map_style: str = "CyclOSM (FR)",
    zoom_level_ui: int = 8,
):
    # --- Constantes identiques à celles de generate_gpx_video ---
    PATCH_FACTOR = 2.4
    MAX_LARGE_DIM = 4096
    VERTICAL_BIAS = 0.65

    graph_font_size = compute_graph_font_size(FONT_SIZE_MEDIUM)
    try:
        font_large = ImageFont.truetype(font_path, FONT_SIZE_LARGE)
        font_medium = ImageFont.truetype(font_path, FONT_SIZE_MEDIUM)
        font_graph = ImageFont.truetype(font_path, graph_font_size)
    except IOError:
        font_large = ImageFont.load_default()
        font_medium = ImageFont.load_default()
        font_graph = ImageFont.load_default()

    bg_c = (color_configs.get("background", BG_COLOR) if color_configs else BG_COLOR)
    map_path_c = (color_configs.get("map_path", PATH_COLOR) if color_configs else PATH_COLOR)
    map_current_path_c = (color_configs.get("map_current_path", CURRENT_PATH_COLOR) if color_configs else CURRENT_PATH_COLOR)
    map_current_point_c = (color_configs.get("map_current_point", CURRENT_POINT_COLOR) if color_configs else CURRENT_POINT_COLOR)
    alt_path_c = (color_configs.get("graph_altitude", PATH_COLOR) if color_configs else PATH_COLOR)
    speed_path_c = (color_configs.get("graph_speed", PATH_COLOR) if color_configs else PATH_COLOR)
    pace_path_c = (color_configs.get("graph_pace", PATH_COLOR) if color_configs else PATH_COLOR)
    hr_path_c = (color_configs.get("graph_hr", PATH_COLOR) if color_configs else PATH_COLOR)
    graph_current_point_c = (color_configs.get("graph_current_point", CURRENT_POINT_COLOR) if color_configs else CURRENT_POINT_COLOR)
    text_c = (color_configs.get("text", TEXT_COLOR) if color_configs else TEXT_COLOR)
    gauge_bg_c = (color_configs.get("gauge_background", GAUGE_BG_COLOR) if color_configs else GAUGE_BG_COLOR)

    points, gpx_start, _ = parse_gpx(gpx_filename)
    if not points:
        raise ValueError("Aucun point GPX.")
    if gpx_start is None:
        raise ValueError("Horodatage GPX invalide")
    tz_str = "Europe/Paris"
    start_time = gpx_start + timedelta(seconds=start_offset)
    start_str = start_time.astimezone(pytz.timezone(tz_str)).replace(tzinfo=None).isoformat()
    filtered_points, start_time, tz = filter_points_by_time(points, start_str, clip_duration, tz_str)

    times = np.array([(pt["time"] - start_time).total_seconds() for pt in filtered_points], dtype=float)
    lats = np.array([pt["lat"] for pt in filtered_points], dtype=float)
    lons = np.array([pt["lon"] for pt in filtered_points], dtype=float)
    eles = np.array([pt["ele"] for pt in filtered_points], dtype=float)
    hrs_raw = np.array([ (pt.get("hr") if pt.get("hr") is not None else np.nan) for pt in filtered_points ], dtype=float)

    data = prepare_track_arrays(times, lats, lons, eles, hrs_raw, clip_duration, fps)
    total_frames = data["total_frames"]
    interp_times = data["interp_times"]
    interp_lats = data["interp_lats"]
    interp_lons = data["interp_lons"]
    interp_eles = data["interp_eles"]
    interp_speeds = data["interp_speeds"]
    interp_slopes = data["interp_slopes"]
    interp_pace = data["interp_pace"]
    interp_hrs = data["interp_hrs"]


    map_area = element_configs.get("Carte", {})
    elev_area = element_configs.get("Profil Altitude", {})
    speed_area = element_configs.get("Profil Vitesse", {})
    pace_area  = element_configs.get("Profil Allure", {})
    hr_area    = element_configs.get("Profil Cardio", {})
    gauge_circ_area = element_configs.get("Jauge Vitesse Circulaire", {})
    gauge_lin_area  = element_configs.get("Jauge Vitesse Linéaire", {})
    gauge_cnt_area  = element_configs.get("Compteur de vitesse", {})
    info_area  = element_configs.get("Infos Texte", {})
    compass_area = element_configs.get("Boussole (ruban)", {})


    mw = int(map_area.get("width", 0)); mh = int(map_area.get("height", 0))
    if not map_area.get("visible", False) or mw <= 0 or mh <= 0:
        raise ValueError("Zone carte non visible ou dimensions nulles.")

    lat_min_raw = float(np.min(lats)); lat_max_raw = float(np.max(lats))
    lon_min_raw = float(np.min(lons)); lon_max_raw = float(np.max(lons))
    lat_c = (lat_min_raw + lat_max_raw) * 0.5
    lon_c = (lon_min_raw + lon_max_raw) * 0.5

    elev_min = float(np.min(interp_eles))
    elev_max = float(np.max(interp_eles))
    elev_tf = GraphTransformer(elev_min, elev_max, elev_area)
    elev_path = [elev_tf.to_xy(i, val, len(interp_eles)) for i, val in enumerate(interp_eles)]

    speed_min_val = float(np.min(interp_speeds))
    speed_max_val = float(np.max(interp_speeds))
    speed_min, speed_max = auto_speed_bounds(interp_speeds)

    speed_tf = GraphTransformer(speed_min, speed_max, speed_area)
    speed_path = [speed_tf.to_xy(i, val, len(interp_speeds)) for i, val in enumerate(interp_speeds)]

    pace_min, pace_max = PACE_GRAPH_MIN, PACE_GRAPH_MAX
    pace_tf = GraphTransformer(pace_min, pace_max, pace_area if pace_area else {"x":0,"y":0,"width":1,"height":1})
    pace_path = [
        pace_tf.to_xy(
            i,
            (
                pace_max
                if not np.isfinite(val)
                else max(pace_min, min(float(val), pace_max))
            ),
            len(interp_pace),
        )
        for i, val in enumerate(interp_pace)
    ]

    has_hr = np.isfinite(interp_hrs).sum() >= 1
    if has_hr:
        hr_vals = interp_hrs[np.isfinite(interp_hrs)]
        hr_min, hr_max = float(np.min(hr_vals)), float(np.max(hr_vals))
    else:
        hr_min, hr_max = 0.0, 1.0
    hr_tf = GraphTransformer(hr_min, hr_max if hr_max > hr_min else (hr_min + 1.0), hr_area if hr_area else {"x":0,"y":0,"width":1,"height":1})
    hr_path = [hr_tf.to_xy(i, (val if np.isfinite(val) else hr_min), len(interp_hrs)) for i, val in enumerate(interp_hrs)]

    graph_specs = [
        (elev_area, elev_path, elev_min, elev_max, "Altitude", "m", alt_path_c),
        (speed_area, speed_path, speed_min_val, speed_max_val, "Vitesse", "km/h", speed_path_c),
        (pace_area, pace_path, pace_min, pace_max, "Allure", "min/km", pace_path_c),
    ]
    if has_hr:
        graph_specs.append((hr_area, hr_path, hr_min, hr_max, "FC", "bpm", hr_path_c))
    graph_layers = prepare_graph_layers(
        resolution,
        font_graph,
        text_c,
        graph_current_point_c,
        graph_specs,
    )

    frame_img = Image.new("RGB", resolution, bg_c)
    draw = ImageDraw.Draw(frame_img)
    frame_idx = 0
    heading_deg = 0.0

    try:
        est_w = int(min(MAX_LARGE_DIM, mw * 6))
        est_h = int(min(MAX_LARGE_DIM, mh * 6))
        base_zoom = bbox_fit_zoom(est_w, est_h, lon_min_raw, lat_min_raw, lon_max_raw, lat_max_raw, padding_px=20)
        zoom = max(1, min(19, base_zoom + (zoom_level_ui - 8)))

        xs_world, ys_world = lonlat_to_pixel_np(interp_lons, interp_lats, zoom)

        x_min = float(np.min(xs_world)); x_max = float(np.max(xs_world))
        y_min = float(np.min(ys_world)); y_max = float(np.max(ys_world))
        track_w = x_max - x_min; track_h = y_max - y_min


        patch_w = int(math.ceil(mw * PATCH_FACTOR))
        patch_h = int(math.ceil(mh * PATCH_FACTOR))
        margin_x = patch_w // 2 + 64
        margin_y = patch_h // 2 + 64
        width_large = int(min(MAX_LARGE_DIM, max(est_w, track_w + 2 * margin_x)))
        height_large = int(min(MAX_LARGE_DIM, max(est_h, track_h + 2 * margin_y)))

        cx, cy = lonlat_to_pixel(lon_c, lat_c, zoom)
        x0_world = cx - width_large / 2.0
        y0_world = cy - height_large / 2.0

        try:
            base_map_img_large = render_base_map(
                width_large, height_large, map_style, zoom, lon_c, lat_c, bg_c, fail_on_tile_error=True
            )
        except Exception:
            base_map_img_large = Image.new("RGB", (width_large, height_large), bg_c)

        x_full = xs_world - x0_world
        y_full = ys_world - y0_world
        global_xy = np.column_stack((np.rint(x_full).astype(int), np.rint(y_full).astype(int)))
        local_xy_buffer = np.empty_like(global_xy)

        headings = []
        for i in range(total_frames):
            if i < total_frames - 1:
                dx = x_full[i + 1] - x_full[i]
                dy = y_full[i + 1] - y_full[i]
            else:
                dx = x_full[i] - x_full[i - 1]
                dy = y_full[i] - y_full[i - 1]
            if abs(dx) > 1e-9 or abs(dy) > 1e-9:
                headings.append(math.atan2(dx, -dy))
            else:
                headings.append(0.0)
        complex_raw = np.exp(1j * np.array(headings))
        win_sizes = np.clip((15 - interp_speeds).astype(int), 3, 15)
        smoothed_angles = []
        for idx in range(total_frames):
            w = int(win_sizes[idx])
            half_w = w // 2
            a = max(0, idx - half_w)
            b = min(total_frames, idx + half_w + 1)
            avg = np.mean(complex_raw[a:b])
            smoothed_angles.append(math.atan2(avg.imag, avg.real))

        xc = float(x_full[0])
        yc = float(y_full[0])
        patch_left = int(round(xc - patch_w / 2.0))
        patch_top = int(round(yc - patch_h / 2.0))
        patch_img = Image.new("RGB", (patch_w, patch_h), bg_c)

        src_left = max(0, patch_left)
        src_top = max(0, patch_top)
        src_right = min(base_map_img_large.width, patch_left + patch_w)
        src_bottom = min(base_map_img_large.height, patch_top + patch_h)
        if src_right > src_left and src_bottom > src_top:
            crop = base_map_img_large.crop((src_left, src_top, src_right, src_bottom))
            dest_x = src_left - patch_left
            dest_y = src_top - patch_top
            patch_img.paste(crop, (dest_x, dest_y))

        pdraw = ImageDraw.Draw(patch_img)
        np.subtract(global_xy[:, 0], patch_left, out=local_xy_buffer[:, 0])
        np.subtract(global_xy[:, 1], patch_top, out=local_xy_buffer[:, 1])
        local_xy_list = [(int(pt[0]), int(pt[1])) for pt in local_xy_buffer]
        pdraw.line(local_xy_list, fill=map_path_c, width=3)
        pdraw.line(local_xy_list[:1], fill=map_current_path_c, width=4)
        cxp, cyp = local_xy_buffer[0]
        r = 6
        pdraw.ellipse((int(cxp - r), int(cyp - r), int(cxp + r), int(cyp + r)), fill=map_current_point_c)

        speed_kmh0 = float(interp_speeds[0])
        heading_deg = 0.0 if speed_kmh0 < 4.0 else math.degrees(smoothed_angles[0])
        patch_img = patch_img.rotate(
            heading_deg,
            resample=Image.BICUBIC,
            expand=False,
            center=(patch_w / 2.0, patch_h / 2.0),
        )
        view_left = int(round(patch_w / 2.0 - mw / 2.0))
        view_top = int(round(patch_h / 2.0 - VERTICAL_BIAS * mh))
        view = patch_img.crop((view_left, view_top, view_left + mw, view_top + mh))

        frame_img.paste(view, (int(map_area.get("x", 0)), int(map_area.get("y", 0))))

        draw_north_arrow(frame_img, map_area, heading_deg, text_c)

    except Exception as e:
        pass

    for layer in graph_layers:
        frame_img.paste(layer["background"], (0, 0), layer["background"])
    for layer in graph_layers:
        draw_graph_progress_overlay(
            draw,
            layer["path"],
            0,
            layer["base_color"],
            layer["point_color"],
            layer["point_size"],
        )

    if gauge_circ_area.get("visible", False):
        draw_circular_speedometer(
            draw,
            float(interp_speeds[0]),
            speed_min,
            speed_max,
            gauge_circ_area,
            font_medium,
            gauge_bg_c,
            text_c,
        )
    if gauge_lin_area.get("visible", False):
        draw_linear_speedometer(
            draw,
            float(interp_speeds[0]),
            speed_min,
            speed_max,
            gauge_lin_area,
            font_medium,
            gauge_bg_c,
            text_c,
        )
    if gauge_cnt_area.get("visible", False):
        draw_digital_speedometer(
            draw,
            float(interp_speeds[0]),
            speed_min,
            speed_max,
            gauge_cnt_area,
            font_medium,
            gauge_bg_c,
            text_c,
        )
    if compass_area.get("visible", False):
        draw_compass_tape(draw, heading_deg, compass_area, font_medium, text_c)
    if info_area.get("visible", False):
        draw_info_text(draw,
                       float(interp_speeds[0]),
                       float(interp_eles[0]),
                       float(interp_slopes[0]),
                       start_time + timedelta(seconds=float(interp_times[0])),
                       info_area, font_medium, tz, text_c)
        pace_now = float(interp_pace[0])
        hr_now = float(interp_hrs[0]) if np.isfinite(interp_hrs[0]) else None
        draw_pace_hr_text(draw, pace_now, hr_now, info_area, font_medium, text_c)

    return frame_img

class GPXVideoApp:
    def __init__(self, master):
        self.master = master
        master.title("Overlay GPX")
        master.geometry("1800x800")
        try:
            style = ttk.Style(); style.theme_use("clam")
        except Exception:
            pass

        self.gpx_file_path = ""
        self.gpx_start_time_raw = None
        self.gpx_end_time_raw = None
        self.start_offset_var = tk.IntVar(value=0)

        self.element_visibility_vars = {}
        self.element_pos_entries_vars = {}
        self.element_sliders_vars = {}
        self.element_sliders = {}
        self.element_calculated_height_labels = {}
        self.element_initial_ratios = {}

        self.preview_image_tk = None
        self.current_video_resolution = list(DEFAULT_RESOLUTION)
        self._block_recursion = False

        # Couleurs
        self.color_configs = {}
        self.color_preview_frames = {}
        self.default_color_map = {
            "background": BG_COLOR,
            "map_path": PATH_COLOR,
            "map_current_path": CURRENT_PATH_COLOR,
            "map_current_point": CURRENT_POINT_COLOR,
            "graph_altitude": PATH_COLOR,
            "graph_speed": (0, 255, 0),
            "graph_pace": (255, 165, 0),
            "graph_hr": (255, 0, 0),
            "graph_current_point": CURRENT_POINT_COLOR,
            "text": TEXT_COLOR,
            "gauge_background": GAUGE_BG_COLOR,
        }
        self._initialize_color_configs()

        # Police d'écriture
        self.font_path_var = tk.StringVar(value=DEFAULT_FONT_PATH)
        self.font_size_var = tk.IntVar(value=FONT_SIZE_LARGE)

        # Validation entrées
        self.vcmd_int = (master.register(self.validate_integer_or_empty), "%P")
        self.vcmd_res = (master.register(self.validate_resolution_format), "%P")

        # Style de carte + Zoom (1..12)
        self.map_style_var = tk.StringVar(value="CyclOSM (FR)")
        self.map_zoom_level_var = tk.IntVar(value=8)  # 1..12

        # Labels conviviaux
        self.color_labels = {
            "background": "Fond",
            "map_path": "Tracé carte (futur)",
            "map_current_path": "Tracé carte (passé)",
            "map_current_point": "Point carte",
            "graph_altitude": "Profil altitude",
            "graph_speed": "Profil vitesse",
            "graph_pace": "Profil allure",
            "graph_hr": "Profil FC",
            "graph_current_point": "Point profil",
            "text": "Texte",
            "gauge_background": "Fond jauge",
        }
        self.progress_message_default = "Temps restant estimé : --:--:--"
        self.generate_btn = None
        self.create_widgets()
        self.populate_initial_element_ratios()
        self.update_preview_area_size()
        self.update_all_slider_ranges()
        self.show_preview(initial_load=True)

    def _initialize_color_configs(self):
        for key, rgb_tuple in self.default_color_map.items():
            self.color_configs[key] = rgb_to_hex(rgb_tuple)
        for key, frame in self.color_preview_frames.items():
            frame.config(background=self.color_configs.get(key, "#FFFFFF"))

    def populate_initial_element_ratios(self):
        for element_name, defaults in DEFAULT_ELEMENT_CONFIGS.items():
            if defaults["width"] > 0:
                if defaults["height"] >= 0:
                    self.element_initial_ratios[element_name] = defaults["height"] / defaults["width"]
                else:
                    self.element_initial_ratios[element_name] = 1.0
            elif defaults["height"] > 0:
                self.element_initial_ratios[element_name] = float("inf")
            else:
                self.element_initial_ratios[element_name] = 1.0
            if element_name in self.element_calculated_height_labels:
                w = defaults["width"]; ratio = self.element_initial_ratios[element_name]
                h = int(round(w * ratio)) if ratio != float("inf") else defaults["height"]
                self.element_calculated_height_labels[element_name].set(str(h))

    def validate_integer_or_empty(self, value_if_allowed):
        if value_if_allowed == "" or value_if_allowed == "-":
            return True
        try:
            int(value_if_allowed); return True
        except ValueError:
            return False

    def validate_resolution_format(self, value_if_allowed):
        if value_if_allowed == "":
            return True
        parts = value_if_allowed.split("x")
        if len(parts) == 1:
            return self.validate_integer_or_empty(parts[0])
        elif len(parts) == 2:
            ok0 = parts[0] == "" or self.validate_integer_or_empty(parts[0])
            ok1 = parts[1] == "" or self.validate_integer_or_empty(parts[1])
            if not (ok0 and ok1): return False
            if parts[0] != "" and parts[1] != "":
                try:
                    w = int(parts[0]); h = int(parts[1]); return w >= 0 and h >= 0
                except ValueError:
                    return False
            return True
        else:
            return False

    # ----- UI -----
    def create_widgets(self):
        main_frame = ttk.Frame(self.master)
        main_frame.pack(fill=tk.BOTH, expand=True, padx=10, pady=10)

        # Barre d’outils
        toolbar = ttk.Frame(main_frame); toolbar.pack(fill=tk.X, pady=(0, 8))
        ttk.Button(toolbar, text="Ouvrir GPX", command=self.select_gpx_file).pack(side=tk.LEFT, padx=2)
        ttk.Button(toolbar, text="Prévisualiser 1ʳᵉ frame", command=self.preview_first_frame).pack(side=tk.LEFT, padx=2)
        self.generate_btn = ttk.Button(toolbar, text="Générer Vidéo", command=self.generate_video)
        self.generate_btn.pack(side=tk.LEFT, padx=2)
        ttk.Separator(toolbar, orient=tk.VERTICAL).pack(side=tk.LEFT, fill=tk.Y, padx=6)
        self.gpx_toolbar_label_var = tk.StringVar(value="GPX: aucun")
        ttk.Label(toolbar, textvariable=self.gpx_toolbar_label_var).pack(side=tk.LEFT, padx=6)

        self.progress_time_var = tk.StringVar(value=self.progress_message_default)
        ttk.Label(toolbar, textvariable=self.progress_time_var).pack(side=tk.RIGHT, padx=6)

        # Colonne gauche avec onglets pour condenser l'interface
        config_panel_outer = ttk.Notebook(main_frame); self.config_panel_outer = config_panel_outer
        config_panel_outer.pack(side=tk.LEFT, fill=tk.Y, expand=False, padx=(0, 10))

        gen_params_tab = ttk.Frame(config_panel_outer)
        config_panel_outer.add(gen_params_tab, text="Paramètres")
        gen_params_frame = ttk.LabelFrame(gen_params_tab, text="Paramètres de génération")
        gen_params_frame.pack(fill=tk.X, pady=5, anchor="n", padx=5)

        gpx_frame = ttk.Frame(gen_params_frame); gpx_frame.pack(fill=tk.X, pady=5)
        self.gpx_label = ttk.Label(gpx_frame, text="Fichier GPX: Aucun"); self.gpx_label.pack(side=tk.LEFT, expand=True, fill=tk.X)

        self.gpx_start_time_label = ttk.Label(gen_params_frame, text="Début GPX: N/A"); self.gpx_start_time_label.pack(fill=tk.X, pady=2)
        self.gpx_end_time_label = ttk.Label(gen_params_frame, text="Fin GPX: N/A"); self.gpx_end_time_label.pack(fill=tk.X, pady=2)
        self.gpx_duration_label = ttk.Label(gen_params_frame, text="Durée GPX: N/A")
        self.gpx_duration_label.pack(fill=tk.X, pady=2)


        ttk.Label(gen_params_frame, text="Début du clip:").pack(fill=tk.X, pady=2)
        self.start_offset_scale = ttk.Scale(gen_params_frame, from_=0, to=0, variable=self.start_offset_var, orient=tk.HORIZONTAL)
        self.start_offset_scale.pack(fill=tk.X, pady=2)
        self.start_offset_label = ttk.Label(gen_params_frame, text="0:00:00")
        self.start_offset_label.pack(fill=tk.X, pady=2)
        self.start_offset_var.trace_add("write", self.on_start_offset_change)
        self.update_start_offset_label()

        ttk.Label(gen_params_frame, text="Durée du clip:").pack(fill=tk.X, pady=2)
        self.duration_var = tk.IntVar(value=DEFAULT_CLIP_DURATION_SECONDS)
        self.duration_scale = ttk.Scale(gen_params_frame, from_=1, to=1, variable=self.duration_var, orient=tk.HORIZONTAL)
        self.duration_scale.pack(fill=tk.X, pady=2)
        self.duration_label = ttk.Label(gen_params_frame, text="0:00:00")
        self.duration_label.pack(fill=tk.X, pady=2)
        self.clip_time_label = ttk.Label(gen_params_frame, text="Clip: début N/A - fin N/A")
        self.clip_time_label.pack(fill=tk.X, pady=2)
        self.duration_var.trace_add("write", self.on_duration_slider_change)
        self.update_duration_label()
        self.update_clip_time_label()


        ttk.Label(gen_params_frame, text="FPS:").pack(fill=tk.X, pady=2)
        self.fps_entry_var = tk.StringVar(value=str(DEFAULT_FPS))
        self.fps_entry = ttk.Entry(gen_params_frame, textvariable=self.fps_entry_var, validate="key", validatecommand=self.vcmd_int); self.fps_entry.pack(fill=tk.X, pady=2)

        ttk.Label(gen_params_frame, text="Résolution Vidéo (LargeurxHauteur):").pack(fill=tk.X, pady=2)
        self.resolution_entry_var = tk.StringVar(value=f"{DEFAULT_RESOLUTION[0]}x{DEFAULT_RESOLUTION[1]}")
        self.resolution_entry = ttk.Entry(gen_params_frame, textvariable=self.resolution_entry_var, validate="key", validatecommand=self.vcmd_res)
        self.resolution_entry.pack(fill=tk.X, pady=2)
        self.resolution_entry.bind("<FocusOut>", self.on_resolution_change)
        self.resolution_entry.bind("<Return>", self.on_resolution_change)

        ttk.Label(gen_params_frame, text="Police (TTF):").pack(fill=tk.X, pady=2)
        font_frame = ttk.Frame(gen_params_frame)
        font_frame.pack(fill=tk.X, pady=2)
        ttk.Entry(font_frame, textvariable=self.font_path_var).pack(side=tk.LEFT, fill=tk.X, expand=True)
        ttk.Button(font_frame, text="Parcourir", command=self.select_font_file).pack(side=tk.LEFT, padx=2)

        ttk.Label(gen_params_frame, text="Taille police:").pack(fill=tk.X, pady=2)
        ttk.Entry(gen_params_frame, textvariable=self.font_size_var, validate="key", validatecommand=self.vcmd_int).pack(fill=tk.X, pady=2)

        # Style de carte
        ttk.Label(gen_params_frame, text="Style de carte:").pack(fill=tk.X, pady=2)
        style_choices = list(MAP_TILE_SERVERS.keys())
        self.map_style_combo = ttk.Combobox(gen_params_frame, textvariable=self.map_style_var, values=style_choices, state="readonly")
        self.map_style_combo.pack(fill=tk.X, pady=2)

        # Zoom 1..12 (combobox) — 8 = “ajusté”
        ttk.Label(gen_params_frame, text="Zoom (1-Loin à 12-Proche) :").pack(fill=tk.X, pady=(8, 2))
        self.zoom_combo = ttk.Combobox(gen_params_frame, textvariable=self.map_zoom_level_var, state="readonly",
                                       values=[str(i) for i in range(1, 13)])
        self.zoom_combo.set(str(self.map_zoom_level_var.get()))
        self.zoom_combo.pack(fill=tk.X, pady=2)
        # Disposition des éléments (onglet dédié)
        elements_tab = ttk.Frame(config_panel_outer)
        config_panel_outer.add(elements_tab, text="Disposition")
        elements_outer_frame = ttk.LabelFrame(elements_tab, text="Disposition des éléments")
        elements_outer_frame.pack(fill=tk.X, pady=10, anchor="n", padx=5)
        scrollable_frame_elements = ttk.Frame(elements_outer_frame); scrollable_frame_elements.pack(fill=tk.X, expand=False)

        headers = ["Élément", "Aff.", "X", "Y", "Largeur"]
        for i, _ in enumerate(headers):
            scrollable_frame_elements.columnconfigure(i, weight=1 if i in [0, 2, 3, 4] else 0, minsize=50 if i != 0 else 80)
        for col, header_text in enumerate(headers):
            ttk.Label(scrollable_frame_elements, text=header_text).grid(row=0, column=col, padx=2, pady=2, sticky="w" if col == 0 else "nsew")

        row_num = 1
        for element_name, defaults in DEFAULT_ELEMENT_CONFIGS.items():
            ttk.Label(scrollable_frame_elements, text=element_name, wraplength=70).grid(row=row_num, column=0, padx=5, pady=2, sticky="w")
            var = tk.BooleanVar(value=defaults["visible"])
            cb_visible = ttk.Checkbutton(scrollable_frame_elements, variable=var, command=lambda el=element_name: self.handle_element_change(el, "visible"))
            cb_visible.grid(row=row_num, column=1, padx=2, pady=2)
            self.element_visibility_vars[element_name] = var

            self.element_pos_entries_vars[element_name] = {}
            self.element_sliders_vars[element_name] = {}
            self.element_sliders[element_name] = {}
            self.element_calculated_height_labels[element_name] = tk.StringVar()

            for key_idx, key in enumerate(["x", "y", "width"]):
                current_col = key_idx + 2
                entry_slider_frame = ttk.Frame(scrollable_frame_elements)
                entry_slider_frame.grid(row=row_num, column=current_col, padx=1, pady=1, sticky="ew")
                entry_slider_frame.columnconfigure(0, weight=1)
                entry_slider_frame.columnconfigure(1, weight=0)

                entry_var = tk.StringVar(value=str(defaults[key])); self.element_pos_entries_vars[element_name][key] = entry_var
                slider_var = tk.IntVar(value=defaults[key]); self.element_sliders_vars[element_name][key] = slider_var

                entry_widget = ttk.Entry(entry_slider_frame, textvariable=entry_var, width=4, validate="key", validatecommand=self.vcmd_int)
                entry_widget.grid(row=0, column=1, sticky="e")
                entry_widget.bind("<FocusOut>", lambda e, el=element_name, k=key: self.handle_element_change(el, k, "entry"))
                entry_widget.bind("<Return>",  lambda e, el=element_name, k=key: self.handle_element_change(el, k, "entry"))

                slider = ttk.Scale(entry_slider_frame, variable=slider_var, orient=tk.HORIZONTAL, length=150,
                                   command=lambda val, el=element_name, k=key: self.handle_element_change(el, k, "slider"))
                slider.grid(row=0, column=0, sticky="ew", padx=(0, 2))
                self.element_sliders[element_name][key] = slider

            row_num += 1
        # Onglet Couleurs
        colors_tab = ttk.Frame(config_panel_outer)
        config_panel_outer.add(colors_tab, text="Couleurs")
        colors_outer = ttk.LabelFrame(colors_tab, text="Palette de couleurs")
        colors_outer.pack(fill=tk.X, pady=10, anchor="n", padx=5)
        self.color_preview_frames = {}
        row = 0
        for key, label_text in self.color_labels.items():
            ttk.Label(colors_outer, text=label_text + " :").grid(row=row, column=0, sticky="w", padx=4, pady=4)
            swatch = tk.Frame(colors_outer, width=28, height=18, relief="sunken", borderwidth=1,
                              background=self.color_configs.get(key, "#FFFFFF"))
            swatch.grid(row=row, column=1, padx=6, pady=4, sticky="w")
            self.color_preview_frames[key] = swatch
            def make_pick(k=key, frame=swatch):
                return lambda: self.pick_color(k, frame)
            ttk.Button(colors_outer, text="Modifier…", command=make_pick()).grid(row=row, column=2, padx=4, pady=4)
            row += 1
        btns = ttk.Frame(colors_outer)
        btns.grid(row=row, column=0, columnspan=3, pady=(0, 4))
        def reset_colors():
            for k, rgb in self.default_color_map.items():
                self.color_configs[k] = rgb_to_hex(rgb)
                if k in self.color_preview_frames:
                    self.color_preview_frames[k].config(background=self.color_configs[k])
            self.show_preview(force_update=True)
        ttk.Button(btns, text="Réinitialiser", command=reset_colors).pack(side=tk.LEFT)

        # Panneau d’aperçu
        preview_panel_frame = ttk.LabelFrame(main_frame, text="Aperçu de la disposition")
        preview_panel_frame.pack(side=tk.RIGHT, fill=tk.BOTH, expand=True, padx=(10, 0))
        self.preview_label = ttk.Label(preview_panel_frame, text="L'aperçu apparaîtra ici.", anchor="center", relief="groove")
        self.preview_label.pack(fill=tk.BOTH, expand=True, padx=5, pady=5)
        self.preview_label.bind("<Configure>", self.on_preview_resize)

    def pick_color(self, key, preview_frame=None):
        initial = self.color_configs.get(key, "#FFFFFF")
        color_code = colorchooser.askcolor(color=initial, title=f"Choisir une couleur — {self.color_labels.get(key, key)}")[1]
        if color_code:
            self.color_configs[key] = color_code
            if preview_frame is not None: preview_frame.config(background=color_code)
            self.show_preview(force_update=True)

    # ----- Misc UI -----
    def on_resolution_change(self, event=None):
        if self._block_recursion: return
        res_text = self.resolution_entry_var.get()
        if "x" in res_text:
            try:
                w_str, h_str = res_text.split("x"); w = int(w_str); h = int(h_str)
                if w > 0 and h > 0:
                    self.current_video_resolution = [w, h]
                    self.update_all_slider_ranges(); self.show_preview(force_update=True)
            except Exception:
                pass

    def handle_element_change(self, element_name, key, source="slider"):
        if source == "slider":
            value = self.element_sliders_vars[element_name][key].get()
            self.element_pos_entries_vars[element_name][key].set(str(int(value)))
        else:
            text = self.element_pos_entries_vars[element_name][key].get()
            if text in ("", "-"): return
            try: value = int(text); self.element_sliders_vars[element_name][key].set(value)
            except ValueError: return

        if key in ["x", "width"]: max_val = self.current_video_resolution[0]
        else: max_val = self.current_video_resolution[1]
        val = int(self.element_pos_entries_vars[element_name][key].get()); val = 0 if val < 0 else min(val, max_val)
        if source == "slider": self.element_pos_entries_vars[element_name][key].set(str(val))
        else: self.element_sliders_vars[element_name][key].set(val)

        if key == "width" and element_name in self.element_initial_ratios:
            ratio = self.element_initial_ratios[element_name]
            try:
                w_val = int(self.element_pos_entries_vars[element_name]["width"].get())
                h_val = int(round(w_val * ratio)) if ratio != float("inf") else DEFAULT_ELEMENT_CONFIGS[element_name]["height"]
                self.element_calculated_height_labels[element_name].set(str(h_val))
            except Exception:
                pass
        self.show_preview(force_update=True)

    def update_all_slider_ranges(self):
        for element_name, sliders in self.element_sliders.items():
            for key, slider in sliders.items():
                if key in ["x", "width"]: slider.config(from_=0, to=self.current_video_resolution[0])
                else: slider.config(from_=0, to=self.current_video_resolution[1])

    def update_preview_area_size(self):
        self.preview_label.update_idletasks()
        self.preview_area_width = self.preview_label.winfo_width() or 640
        self.preview_area_height = self.preview_label.winfo_height() or 360

    def update_start_offset_max(self, *args):
        if not (self.gpx_start_time_raw and self.gpx_end_time_raw):
            return
        total_sec = int((self.gpx_end_time_raw - self.gpx_start_time_raw).total_seconds())
        try:

            dur = int(self.duration_var.get())

        except Exception:
            dur = 0
        max_start = max(0, total_sec - dur)
        self.start_offset_scale.config(to=max_start)
        if self.start_offset_var.get() > max_start:
            self.start_offset_var.set(max_start)

        self.update_start_offset_label()

    def update_duration_max(self, *args):
        if not (self.gpx_start_time_raw and self.gpx_end_time_raw):
            return
        total_sec = int((self.gpx_end_time_raw - self.gpx_start_time_raw).total_seconds())
        start = int(self.start_offset_var.get())
        max_dur = max(1, total_sec - start)
        self.duration_scale.config(to=max_dur)
        if self.duration_var.get() > max_dur:
            self.duration_var.set(max_dur)
        self.update_duration_label()

    def update_clip_time_label(self):
        if self.gpx_start_time_raw:
            start_dt = self.gpx_start_time_raw + timedelta(seconds=int(self.start_offset_var.get()))
            end_dt = start_dt + timedelta(seconds=int(self.duration_var.get()))
            self.clip_time_label.config(
                text=f"Clip: début {start_dt.strftime('%H:%M:%S')} - fin {end_dt.strftime('%H:%M:%S')}"
            )
        else:
            self.clip_time_label.config(text="Clip: début N/A - fin N/A")

    def update_start_offset_label(self, *args):
        start = int(self.start_offset_var.get())
        total = 0
        if self.gpx_start_time_raw and self.gpx_end_time_raw:
            total = int((self.gpx_end_time_raw - self.gpx_start_time_raw).total_seconds())
        remaining = max(0, total - start)
        self.start_offset_label.config(
            text=f"{format_hms(start)} (reste {format_hms(remaining)})"
        )

    def update_duration_label(self, *args):
        dur = int(self.duration_var.get())
        self.duration_label.config(text=format_hms(dur))

    def on_start_offset_change(self, *args):
        self.update_start_offset_label()
        self.update_duration_max()
        self.update_clip_time_label()

    def on_duration_slider_change(self, *args):
        self.update_duration_label()
        self.update_start_offset_max()
        self.update_clip_time_label()

    def show_preview(self, force_update: bool = False, initial_load: bool = False) -> None:
        if not initial_load and not force_update: return
        element_configs = {}
        for name in DEFAULT_ELEMENT_CONFIGS.keys():
            h_str = self.element_calculated_height_labels.get(name, tk.StringVar()).get()
            h = int(h_str) if h_str else DEFAULT_ELEMENT_CONFIGS[name]["height"]
            element_configs[name] = {
                "visible": self.element_visibility_vars.get(name, tk.BooleanVar(value=DEFAULT_ELEMENT_CONFIGS[name]["visible"])).get(),
                "x": int(self.element_pos_entries_vars.get(name, {}).get("x", tk.StringVar(value=DEFAULT_ELEMENT_CONFIGS[name]["x"])).get()),
                "y": int(self.element_pos_entries_vars.get(name, {}).get("y", tk.StringVar(value=DEFAULT_ELEMENT_CONFIGS[name]["y"])).get()),
                "width": int(self.element_pos_entries_vars.get(name, {}).get("width", tk.StringVar(value=DEFAULT_ELEMENT_CONFIGS[name]["width"])).get()),
                "height": h,
            }
        preview_img = generate_preview_image(
            tuple(self.current_video_resolution),
            self.font_path_var.get() or DEFAULT_FONT_PATH,
            element_configs,
            self.color_configs,
        )
        try:
            target_w = max(1, self.preview_area_width); target_h = max(1, self.preview_area_height)
            if preview_img.width > target_w or preview_img.height > target_h:
                ratio = min(target_w / preview_img.width, target_h / preview_img.height)
                preview_img = preview_img.resize((int(preview_img.width * ratio), int(preview_img.height * ratio)), Image.LANCZOS)
        except Exception:
            pass
        photo = ImageTk.PhotoImage(preview_img); self.preview_image_tk = photo
        self.preview_label.configure(image=photo); self.preview_label.image = photo


    def preview_first_frame(self):
        if not self.gpx_file_path:
            messagebox.showerror("Erreur", "Veuillez sélectionner un fichier GPX.")
            return
        try:
            duration = max(1, int(self.duration_var.get()))
            fps = max(1, int(self.fps_entry_var.get()))
        except Exception:
            messagebox.showerror("Erreur", "Veuillez entrer des valeurs numériques valides (durée, FPS).")
            return

        element_configs = {}
        for name in DEFAULT_ELEMENT_CONFIGS.keys():
            h_str = self.element_calculated_height_labels.get(name, tk.StringVar()).get()
            h = int(h_str) if h_str else DEFAULT_ELEMENT_CONFIGS[name]["height"]
            element_configs[name] = {
                "visible": self.element_visibility_vars.get(name, tk.BooleanVar(value=DEFAULT_ELEMENT_CONFIGS[name]["visible"])).get(),
                "x": int(self.element_pos_entries_vars.get(name, {}).get("x", tk.StringVar(value=DEFAULT_ELEMENT_CONFIGS[name]["x"])).get()),
                "y": int(self.element_pos_entries_vars.get(name, {}).get("y", tk.StringVar(value=DEFAULT_ELEMENT_CONFIGS[name]["y"])).get()),
                "width": int(self.element_pos_entries_vars.get(name, {}).get("width", tk.StringVar(value=DEFAULT_ELEMENT_CONFIGS[name]["width"])).get()),
                "height": h,
            }
        res = tuple(self.current_video_resolution)
        font_path = self.font_path_var.get() or DEFAULT_FONT_PATH
        font_size = max(10, int(self.font_size_var.get()))
        global FONT_SIZE_LARGE, FONT_SIZE_MEDIUM
        FONT_SIZE_LARGE = font_size
        FONT_SIZE_MEDIUM = int(font_size * 0.75)

        try:
            img = render_first_frame_image(
                gpx_filename=self.gpx_file_path,
                start_offset=int(self.start_offset_var.get()),
                clip_duration=duration,
                fps=fps,
                resolution=res,
                font_path=font_path,
                element_configs=element_configs,
                color_configs=self.color_configs,
                map_style=self.map_style_var.get(),
                zoom_level_ui=int(self.map_zoom_level_var.get()),
            )
        except Exception as e:
            messagebox.showerror("Erreur", f"Aperçu impossible: {e}")
            return

        self.update_preview_area_size()
        target_w = max(1, self.preview_area_width)
        target_h = max(1, self.preview_area_height)
        try:
            if img.width > target_w or img.height > target_h:
                r = min(target_w / img.width, target_h / img.height)
                img = img.resize((max(1, int(img.width * r)), max(1, int(img.height * r))), Image.LANCZOS)
        except Exception:
            pass
        photo = ImageTk.PhotoImage(img)
        self.preview_image_tk = photo
        self.preview_label.configure(image=photo)
        self.preview_label.image = photo

    def select_font_file(self):
        filetypes = [("Fichiers de police", "*.ttf *.otf"), ("Tous les fichiers", "*.*")]
        filename = filedialog.askopenfilename(title="Choisir une police", filetypes=filetypes)
        if filename:
            self.font_path_var.set(filename)

    def select_gpx_file(self):
        filetypes = [("Fichiers GPX", "*.gpx"), ("Tous les fichiers", "*.*")]
        filename = filedialog.askopenfilename(title="Choisir un fichier GPX", filetypes=filetypes)
        if filename:
            self.gpx_file_path = filename
            points, start, end = parse_gpx(filename)
            if not points:
                messagebox.showerror("Erreur", "Impossible de charger le fichier GPX."); return
            self.gpx_start_time_raw = start; self.gpx_end_time_raw = end
            base = os.path.basename(filename)
            self.start_offset_var.set(0)

            self.update_duration_max()

            self.update_start_offset_max()
        self.gpx_label.config(text=f"Fichier GPX: {base}"); self.gpx_toolbar_label_var.set(f"GPX: {base}")
        tz = pytz.timezone('Europe/Paris')
        self.gpx_start_time_label.config(text=f"Début GPX: {start.astimezone(tz).strftime('%Y-%m-%d %H:%M:%S')}" if start else "Début GPX: N/A")
        self.gpx_end_time_label.config(text=f"Fin GPX: {end.astimezone(tz).strftime('%Y-%m-%d %H:%M:%S')}" if end else "Fin GPX: N/A")
        if start and end:
            total_sec = int((end - start).total_seconds())
            from datetime import timedelta
            self.gpx_duration_label.config(text=f"Durée GPX: {str(timedelta(seconds=total_sec))}")
        else:
            self.gpx_duration_label.config(text="Durée GPX: N/A")

        self.update_duration_label()

    def on_preview_resize(self, event) -> None:
        self.update_preview_area_size()
        if self.preview_image_tk: self.show_preview(force_update=True)

    def generate_video(self):
        if not self.gpx_file_path:
            messagebox.showerror("Erreur", "Veuillez sélectionner un fichier GPX."); return
        try:
            duration = int(self.duration_var.get()); fps = int(self.fps_entry_var.get())
        except ValueError:
            messagebox.showerror("Erreur", "Veuillez entrer des valeurs numériques valides."); return

        element_configs = {}
        for name in DEFAULT_ELEMENT_CONFIGS.keys():
            element_configs[name] = {
                "visible": self.element_visibility_vars[name].get(),
                "x": int(self.element_pos_entries_vars[name]["x"].get()),
                "y": int(self.element_pos_entries_vars[name]["y"].get()),
                "width": int(self.element_pos_entries_vars[name]["width"].get()),
                "height": int(self.element_calculated_height_labels[name].get()) if self.element_calculated_height_labels[name].get() else DEFAULT_ELEMENT_CONFIGS[name]["height"],
            }

        resolution = tuple(self.current_video_resolution)
        output_dir = os.path.dirname(self.gpx_file_path) or os.getcwd()
        base_name = os.path.splitext(os.path.basename(self.gpx_file_path))[0] or "video"
        output_file = os.path.join(output_dir, f"{base_name}.mp4")
        if os.path.exists(output_file):
            overwrite = messagebox.askyesno(
                "Fichier existant",
                f"Le fichier \"{output_file}\" existe déjà. Voulez-vous l'écraser ?",
            )
            if not overwrite:
                return

        self.generate_btn.config(state=tk.DISABLED)
        self.progress_time_var.set("Temps restant estimé : calcul en cours…")
        start_time = time.time()

        def run_generation():
            error_msg = None

            def progress_cb(pct):
                if pct > 0:
                    elapsed = time.time() - start_time
                    remaining = elapsed * (100 - pct) / pct
                    label = f"Temps restant estimé : {format_hms(int(remaining))}"
                else:
                    label = "Temps restant estimé : calcul en cours…"

                def updater():
                    self.progress_time_var.set(label)
                self.master.after(0, updater)
        
            try:
                font_path = self.font_path_var.get() or DEFAULT_FONT_PATH
                font_size = max(10, int(self.font_size_var.get()))
                global FONT_SIZE_LARGE, FONT_SIZE_MEDIUM
                FONT_SIZE_LARGE = font_size
                FONT_SIZE_MEDIUM = int(font_size * 0.75)
        
                success = generate_gpx_video(
                    self.gpx_file_path,
                    output_file,
                    int(self.start_offset_var.get()),
                    duration,
                    fps,
                    resolution,
                    font_path,
                    element_configs,
                    self.color_configs,
                    map_style=self.map_style_var.get(),
                    zoom_level_ui=int(self.map_zoom_level_var.get()),
                    progress_callback=progress_cb,
                )
            except Exception as e:
                success = False
                error_msg = str(e)

            def finalize():
                self.generate_btn.config(state=tk.NORMAL)
                self.progress_time_var.set(self.progress_message_default)
                if success:
                    messagebox.showinfo(
                        "Succès",
                        "La vidéo a été générée avec succès dans :\n"
                        f"{output_file}",
                    )
                else:
                    if error_msg:
                        messagebox.showerror("Erreur", f"Échec génération : {error_msg}")
                    else:
                        messagebox.showerror("Erreur", "Une erreur est survenue lors de la génération de la vidéo.")
        
            self.master.after(0, finalize)


        threading.Thread(target=run_generation, daemon=True).start()


# ----- Main -----
if __name__ == "__main__":
    root = tk.Tk()
    app = GPXVideoApp(root)
    root.mainloop()<|MERGE_RESOLUTION|>--- conflicted
+++ resolved
@@ -72,11 +72,9 @@
 # Intervalle fixe pour le graphe d'allure (min/km)
 PACE_GRAPH_MIN = 2.0
 PACE_GRAPH_MAX = 8.0
-<<<<<<< HEAD
 # Durée de lissage (secondes) appliquée aux données d'allure
 PACE_SMOOTHING_SECONDS = 5.0
-=======
->>>>>>> 4e65776b
+
 
 LEFT_COLUMN_WIDTH = 480
 RIGHT_COLUMN_X = 1500
